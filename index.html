<!doctype html>
<html lang=en-us>
<head>
    <meta charset=utf-8>
    <meta http-equiv=x-ua-compatible content="IE=edge">
    <meta name=viewport content="width=device-width,initial-scale=1,maximum-scale=1,user-scalable=0">
    <title>TrueFoundry Helm Charts</title>
    <meta name=msapplication-TileColor content="#2b5797">
    <meta name=theme-color content="#ffffff">
    <style>
      .charts {
        display: flex;
        flex-wrap: wrap;
      }

      .chart {
        border-radius: 8px;
        overflow: hidden;
        border: 1px solid #d7d9dd;
        transition: transform .2s ease;
        background-color: #eaedef;
        width: 300px;
        margin: 0.5em;
      }

      .chart .icon {
        display: flex;
        justify-content: center;
        width: 100%;
        height: 110px;
        background-color: #fff;
        align-items: center;
      }
      .chart .icon img {
        max-height: 80%;
      }
      .chart .body {
        position: relative;
        display: flex;
        justify-content: center;
        flex: 1;
        border-top: 1px solid #d7d9dd;
        padding: 0 1em;
        flex-direction: column;
        word-wrap: break-word;
        text-align: center;
      }
      .chart .body .info {
        word-wrap: break-word;
        text-align: center;
      }
      .chart .body .description {
        text-align: left;
      }

      code {
        background-color: #eee;
        border-radius: 3px;
        font-family: courier, monospace;
        padding: 10px 20px;
      }
    </style>
</head>
<body>
<div class=page-wrapper>
    <header class="main-header position-static">
        <div class="container-xxl d-flex justify-content-between">
            <div class=logo-box>
                <div class="logo logo_with-text">
                    <a href=https://truefoundry.com/ class=logo__link></a>
                </div>
            </div>
        </div>
    </header>
    <section class=documentation>
        <div class="container-xxl pt-4 pt-md-5">
            <div class="row clearfix">
            <h1>TrueFoundry Helm Charts</h1>
                <article class="documentation__article col-12 col-md-9 col-lg-8 pb-5">
                    <h2>Usage</h2>

                    <pre class="snippet" lang="no-highlight"><code>helm repo add truefoundry https://truefoundry.github.io/infra-charts</code></pre>

                    <p></p>

                    <h2>Charts</h2>

                    <div class="charts">
                        
                        
                        <div class="chart">
                            <div class="icon">
                                <img class="chart-item-logo" alt="clickhouse-operator's logo"
                                     src="https://assets.production.truefoundry.com/tf-logo-lightmode-vertical.png">
                            </div>
                            <div class="body">
                                <p class="info">
                                    <a href="https://github.com/truefoundry/infra-charts/releases/download/clickhouse-operator-0.1.1/clickhouse-operator-0.1.1.tgz"
                                       title="https://github.com/truefoundry/infra-charts/releases/download/clickhouse-operator-0.1.1/clickhouse-operator-0.1.1.tgz">
                                        clickhouse-operator
                                        (0.1.1@)
                                    </a>
                                </p>
                                <p class="description">
                                    A Helm chart for installing clickhouse-operator and zookeeper
                                </p>
                                <p class="info">
                                    <a href="https://github.com/truefoundry/infra-charts/blob/clickhouse-operator-0.1.1/charts/clickhouse-operator/README.md" title="README">
                                        README
                                    </a>&nbsp;|&nbsp;
                                    <a href="https://github.com/truefoundry/infra-charts/tree/main/charts/clickhouse-operator" title="Source">
                                        Source
                                    </a>
                                </p>
                            </div>
                        </div>
                        
                        
                        
                        <div class="chart">
                            <div class="icon">
                                <img class="chart-item-logo" alt="tfy-agent's logo"
                                     src="https://assets.production.truefoundry.com/tf-logo-lightmode-vertical.png">
                            </div>
                            <div class="body">
                                <p class="info">
                                    <a href="https://github.com/truefoundry/infra-charts/releases/download/tfy-agent-0.2.33/tfy-agent-0.2.33.tgz"
                                       title="https://github.com/truefoundry/infra-charts/releases/download/tfy-agent-0.2.33/tfy-agent-0.2.33.tgz">
                                        tfy-agent
                                        (0.2.33@1.16.0)
                                    </a>
                                </p>
                                <p class="description">
                                    Truefoundry workload agent for k8s clusters
                                </p>
                                <p class="info">
                                    <a href="https://github.com/truefoundry/infra-charts/blob/tfy-agent-0.2.33/charts/tfy-agent/README.md" title="README">
                                        README
                                    </a>&nbsp;|&nbsp;
                                    <a href="https://github.com/truefoundry/infra-charts/tree/main/charts/tfy-agent" title="Source">
                                        Source
                                    </a>
                                </p>
                            </div>
                        </div>
                        
                        
                        
                        <div class="chart">
                            <div class="icon">
                                <img class="chart-item-logo" alt="tfy-buildkitd-service's logo"
                                     src="https://assets.production.truefoundry.com/tf-logo-lightmode-vertical.png">
                            </div>
                            <div class="body">
                                <p class="info">
                                    <a href="https://github.com/truefoundry/infra-charts/releases/download/tfy-buildkitd-service-0.1.4/tfy-buildkitd-service-0.1.4.tgz"
                                       title="https://github.com/truefoundry/infra-charts/releases/download/tfy-buildkitd-service-0.1.4/tfy-buildkitd-service-0.1.4.tgz">
                                        tfy-buildkitd-service
                                        (0.1.4@0.13.1)
                                    </a>
                                </p>
                                <p class="description">
                                    Buildkitd service chart
                                </p>
                                <p class="info">
                                    <a href="https://github.com/truefoundry/infra-charts/blob/tfy-buildkitd-service-0.1.4/charts/tfy-buildkitd-service/README.md" title="README">
                                        README
                                    </a>&nbsp;|&nbsp;
                                    <a href="https://github.com/truefoundry/infra-charts/tree/main/charts/tfy-buildkitd-service" title="Source">
                                        Source
                                    </a>
                                </p>
                            </div>
                        </div>
                        
                        
                        
                        <div class="chart">
                            <div class="icon">
                                <img class="chart-item-logo" alt="tfy-civo-talos-inframold's logo"
                                     src="https://assets.production.truefoundry.com/tf-logo-lightmode-vertical.png">
                            </div>
                            <div class="body">
                                <p class="info">
                                    <a href="https://github.com/truefoundry/infra-charts/releases/download/tfy-civo-talos-inframold-0.0.4/tfy-civo-talos-inframold-0.0.4.tgz"
                                       title="https://github.com/truefoundry/infra-charts/releases/download/tfy-civo-talos-inframold-0.0.4/tfy-civo-talos-inframold-0.0.4.tgz">
                                        tfy-civo-talos-inframold
                                        (0.0.4@)
                                    </a>
                                </p>
                                <p class="description">
                                    Inframold, the superchart that configure your cluster on civo for truefoundry.
                                </p>
                                <p class="info">
                                    <a href="https://github.com/truefoundry/infra-charts/blob/tfy-civo-talos-inframold-0.0.4/charts/tfy-civo-talos-inframold/README.md" title="README">
                                        README
                                    </a>&nbsp;|&nbsp;
                                    <a href="https://github.com/truefoundry/infra-charts/tree/main/charts/tfy-civo-talos-inframold" title="Source">
                                        Source
                                    </a>
                                </p>
                            </div>
                        </div>
                        
                        
                        
                        <div class="chart">
                            <div class="icon">
                                <img class="chart-item-logo" alt="tfy-configs's logo"
                                     src="https://assets.production.truefoundry.com/tf-logo-lightmode-vertical.png">
                            </div>
                            <div class="body">
                                <p class="info">
                                    <a href="https://github.com/truefoundry/infra-charts/releases/download/tfy-configs-0.1.1/tfy-configs-0.1.1.tgz"
                                       title="https://github.com/truefoundry/infra-charts/releases/download/tfy-configs-0.1.1/tfy-configs-0.1.1.tgz">
                                        tfy-configs
                                        (0.1.1@)
                                    </a>
                                </p>
                                <p class="description">
                                    Various ConfigMaps to configure TrueFoundry Control Plane
                                </p>
                                <p class="info">
                                    <a href="https://github.com/truefoundry/infra-charts/blob/tfy-configs-0.1.1/charts/tfy-configs/README.md" title="README">
                                        README
                                    </a>&nbsp;|&nbsp;
                                    <a href="https://github.com/truefoundry/infra-charts/tree/main/charts/tfy-configs" title="Source">
                                        Source
                                    </a>
                                </p>
                            </div>
                        </div>
                        
                        
                        
                        <div class="chart">
                            <div class="icon">
                                <img class="chart-item-logo" alt="tfy-distributor's logo"
                                     src="https://assets.production.truefoundry.com/tf-logo-lightmode-vertical.png">
                            </div>
                            <div class="body">
                                <p class="info">
                                    <a href="https://github.com/truefoundry/infra-charts/releases/download/tfy-distributor-0.0.1/tfy-distributor-0.0.1.tgz"
                                       title="https://github.com/truefoundry/infra-charts/releases/download/tfy-distributor-0.0.1/tfy-distributor-0.0.1.tgz">
                                        tfy-distributor
                                        (0.0.1@)
                                    </a>
                                </p>
                                <p class="description">
                                    Distributor setup that load balances async services
                                </p>
                                <p class="info">
                                    <a href="https://github.com/truefoundry/infra-charts/blob/tfy-distributor-0.0.1/charts/tfy-distributor/README.md" title="README">
                                        README
                                    </a>&nbsp;|&nbsp;
                                    <a href="https://github.com/truefoundry/infra-charts/tree/main/charts/tfy-distributor" title="Source">
                                        Source
                                    </a>
                                </p>
                            </div>
                        </div>
                        
                        
                        
                        <div class="chart">
                            <div class="icon">
                                <img class="chart-item-logo" alt="tfy-gpu-operator's logo"
                                     src="https://assets.production.truefoundry.com/tf-logo-lightmode-vertical.png">
                            </div>
                            <div class="body">
                                <p class="info">
                                    <a href="https://github.com/truefoundry/infra-charts/releases/download/tfy-gpu-operator-0.1.19/tfy-gpu-operator-0.1.19.tgz"
                                       title="https://github.com/truefoundry/infra-charts/releases/download/tfy-gpu-operator-0.1.19/tfy-gpu-operator-0.1.19.tgz">
                                        tfy-gpu-operator
                                        (0.1.19@)
                                    </a>
                                </p>
                                <p class="description">
                                    Truefoundry GPU Operator
                                </p>
                                <p class="info">
                                    <a href="https://github.com/truefoundry/infra-charts/blob/tfy-gpu-operator-0.1.19/charts/tfy-gpu-operator/README.md" title="README">
                                        README
                                    </a>&nbsp;|&nbsp;
                                    <a href="https://github.com/truefoundry/infra-charts/tree/main/charts/tfy-gpu-operator" title="Source">
                                        Source
                                    </a>
                                </p>
                            </div>
                        </div>
                        
                        
                        
                        <div class="chart">
                            <div class="icon">
                                <img class="chart-item-logo" alt="tfy-grafana's logo"
                                     src="https://assets.production.truefoundry.com/tf-logo-lightmode-vertical.png">
                            </div>
                            <div class="body">
                                <p class="info">
                                    <a href="https://github.com/truefoundry/infra-charts/releases/download/tfy-grafana-0.1.6/tfy-grafana-0.1.6.tgz"
                                       title="https://github.com/truefoundry/infra-charts/releases/download/tfy-grafana-0.1.6/tfy-grafana-0.1.6.tgz">
                                        tfy-grafana
                                        (0.1.6@)
                                    </a>
                                </p>
                                <p class="description">
                                    Truefoundry grafana provisioner
                                </p>
                                <p class="info">
                                    <a href="https://github.com/truefoundry/infra-charts/blob/tfy-grafana-0.1.6/charts/tfy-grafana/README.md" title="README">
                                        README
                                    </a>&nbsp;|&nbsp;
                                    <a href="https://github.com/truefoundry/infra-charts/tree/main/charts/tfy-grafana" title="Source">
                                        Source
                                    </a>
                                </p>
                            </div>
                        </div>
                        
                        
                        
                        <div class="chart">
                            <div class="icon">
                                <img class="chart-item-logo" alt="tfy-inferentia-operator's logo"
                                     src="https://assets.production.truefoundry.com/tf-logo-lightmode-vertical.png">
                            </div>
                            <div class="body">
                                <p class="info">
                                    <a href="https://github.com/truefoundry/infra-charts/releases/download/tfy-inferentia-operator-0.2.1/tfy-inferentia-operator-0.2.1.tgz"
                                       title="https://github.com/truefoundry/infra-charts/releases/download/tfy-inferentia-operator-0.2.1/tfy-inferentia-operator-0.2.1.tgz">
                                        tfy-inferentia-operator
                                        (0.2.1@)
                                    </a>
                                </p>
                                <p class="description">
                                    Truefoundry Inferentia Operator
                                </p>
                                <p class="info">
                                    <a href="https://github.com/truefoundry/infra-charts/blob/tfy-inferentia-operator-0.2.1/charts/tfy-inferentia-operator/README.md" title="README">
                                        README
                                    </a>&nbsp;|&nbsp;
                                    <a href="https://github.com/truefoundry/infra-charts/tree/main/charts/tfy-inferentia-operator" title="Source">
                                        Source
                                    </a>
                                </p>
                            </div>
                        </div>
                        
                        
                        
                        <div class="chart">
                            <div class="icon">
                                <img class="chart-item-logo" alt="tfy-istio-ingress's logo"
                                     src="https://assets.production.truefoundry.com/tf-logo-lightmode-vertical.png">
                            </div>
                            <div class="body">
                                <p class="info">
                                    <a href="https://github.com/truefoundry/infra-charts/releases/download/tfy-istio-ingress-0.1.3/tfy-istio-ingress-0.1.3.tgz"
                                       title="https://github.com/truefoundry/infra-charts/releases/download/tfy-istio-ingress-0.1.3/tfy-istio-ingress-0.1.3.tgz">
                                        tfy-istio-ingress
                                        (0.1.3@)
                                    </a>
                                </p>
                                <p class="description">
                                    ArgoCD Applications for istio ingress config
                                </p>
                                <p class="info">
                                    <a href="https://github.com/truefoundry/infra-charts/blob/tfy-istio-ingress-0.1.3/charts/tfy-istio-ingress/README.md" title="README">
                                        README
                                    </a>&nbsp;|&nbsp;
                                    <a href="https://github.com/truefoundry/infra-charts/tree/main/charts/tfy-istio-ingress" title="Source">
                                        Source
                                    </a>
                                </p>
                            </div>
                        </div>
                        
                        
                        
                        <div class="chart">
                            <div class="icon">
                                <img class="chart-item-logo" alt="tfy-jspolicy-config's logo"
                                     src="https://assets.production.truefoundry.com/tf-logo-lightmode-vertical.png">
                            </div>
                            <div class="body">
                                <p class="info">
                                    <a href="https://github.com/truefoundry/infra-charts/releases/download/tfy-jspolicy-config-0.1.3/tfy-jspolicy-config-0.1.3.tgz"
                                       title="https://github.com/truefoundry/infra-charts/releases/download/tfy-jspolicy-config-0.1.3/tfy-jspolicy-config-0.1.3.tgz">
                                        tfy-jspolicy-config
                                        (0.1.3@)
                                    </a>
                                </p>
                                <p class="description">
                                    A Helm chart for jspolicy configuration
                                </p>
                                <p class="info">
                                    <a href="https://github.com/truefoundry/infra-charts/blob/tfy-jspolicy-config-0.1.3/charts/tfy-jspolicy-config/README.md" title="README">
                                        README
                                    </a>&nbsp;|&nbsp;
                                    <a href="https://github.com/truefoundry/infra-charts/tree/main/charts/tfy-jspolicy-config" title="Source">
                                        Source
                                    </a>
                                </p>
                            </div>
                        </div>
                        
                        
                        
                        <div class="chart">
                            <div class="icon">
                                <img class="chart-item-logo" alt="tfy-k8s-aws-eks-inframold's logo"
                                     src="https://assets.production.truefoundry.com/tf-logo-lightmode-vertical.png">
                            </div>
                            <div class="body">
                                <p class="info">
                                    <a href="https://github.com/truefoundry/infra-charts/releases/download/tfy-k8s-aws-eks-inframold-0.0.46/tfy-k8s-aws-eks-inframold-0.0.46.tgz"
                                       title="https://github.com/truefoundry/infra-charts/releases/download/tfy-k8s-aws-eks-inframold-0.0.46/tfy-k8s-aws-eks-inframold-0.0.46.tgz">
                                        tfy-k8s-aws-eks-inframold
                                        (0.0.46@)
                                    </a>
                                </p>
                                <p class="description">
                                    Inframold, the superchart that configure your cluster on aws for truefoundry.
                                </p>
                                <p class="info">
                                    <a href="https://github.com/truefoundry/infra-charts/blob/tfy-k8s-aws-eks-inframold-0.0.46/charts/tfy-k8s-aws-eks-inframold/README.md" title="README">
                                        README
                                    </a>&nbsp;|&nbsp;
                                    <a href="https://github.com/truefoundry/infra-charts/tree/main/charts/tfy-k8s-aws-eks-inframold" title="Source">
                                        Source
                                    </a>
                                </p>
                            </div>
                        </div>
                        
                        
                        
                        <div class="chart">
                            <div class="icon">
                                <img class="chart-item-logo" alt="tfy-k8s-azure-aks-inframold's logo"
                                     src="https://assets.production.truefoundry.com/tf-logo-lightmode-vertical.png">
                            </div>
                            <div class="body">
                                <p class="info">
                                    <a href="https://github.com/truefoundry/infra-charts/releases/download/tfy-k8s-azure-aks-inframold-0.0.46/tfy-k8s-azure-aks-inframold-0.0.46.tgz"
                                       title="https://github.com/truefoundry/infra-charts/releases/download/tfy-k8s-azure-aks-inframold-0.0.46/tfy-k8s-azure-aks-inframold-0.0.46.tgz">
                                        tfy-k8s-azure-aks-inframold
                                        (0.0.46@)
                                    </a>
                                </p>
                                <p class="description">
                                    Inframold, the superchart that configure your cluster on azure for truefoundry.
                                </p>
                                <p class="info">
                                    <a href="https://github.com/truefoundry/infra-charts/blob/tfy-k8s-azure-aks-inframold-0.0.46/charts/tfy-k8s-azure-aks-inframold/README.md" title="README">
                                        README
                                    </a>&nbsp;|&nbsp;
                                    <a href="https://github.com/truefoundry/infra-charts/tree/main/charts/tfy-k8s-azure-aks-inframold" title="Source">
                                        Source
                                    </a>
                                </p>
                            </div>
                        </div>
                        
                        
                        
                        <div class="chart">
                            <div class="icon">
                                <img class="chart-item-logo" alt="tfy-k8s-civo-talos-inframold's logo"
                                     src="https://assets.production.truefoundry.com/tf-logo-lightmode-vertical.png">
                            </div>
                            <div class="body">
                                <p class="info">
                                    <a href="https://github.com/truefoundry/infra-charts/releases/download/tfy-k8s-civo-talos-inframold-0.0.46/tfy-k8s-civo-talos-inframold-0.0.46.tgz"
                                       title="https://github.com/truefoundry/infra-charts/releases/download/tfy-k8s-civo-talos-inframold-0.0.46/tfy-k8s-civo-talos-inframold-0.0.46.tgz">
                                        tfy-k8s-civo-talos-inframold
                                        (0.0.46@)
                                    </a>
                                </p>
                                <p class="description">
                                    Inframold, the superchart that configure your cluster on civo for truefoundry.
                                </p>
                                <p class="info">
                                    <a href="https://github.com/truefoundry/infra-charts/blob/tfy-k8s-civo-talos-inframold-0.0.46/charts/tfy-k8s-civo-talos-inframold/README.md" title="README">
                                        README
                                    </a>&nbsp;|&nbsp;
                                    <a href="https://github.com/truefoundry/infra-charts/tree/main/charts/tfy-k8s-civo-talos-inframold" title="Source">
                                        Source
                                    </a>
                                </p>
                            </div>
                        </div>
                        
                        
                        
                        <div class="chart">
                            <div class="icon">
                                <img class="chart-item-logo" alt="tfy-k8s-gcp-gke-autopilot-inframold's logo"
                                     src="https://assets.production.truefoundry.com/tf-logo-lightmode-vertical.png">
                            </div>
                            <div class="body">
                                <p class="info">
                                    <a href="https://github.com/truefoundry/infra-charts/releases/download/tfy-k8s-gcp-gke-autopilot-inframold-0.0.43/tfy-k8s-gcp-gke-autopilot-inframold-0.0.43.tgz"
                                       title="https://github.com/truefoundry/infra-charts/releases/download/tfy-k8s-gcp-gke-autopilot-inframold-0.0.43/tfy-k8s-gcp-gke-autopilot-inframold-0.0.43.tgz">
                                        tfy-k8s-gcp-gke-autopilot-inframold
                                        (0.0.43@)
                                    </a>
                                </p>
                                <p class="description">
                                    Inframold, the superchart that configure your cluster on gcp for truefoundry.
                                </p>
                                <p class="info">
                                    <a href="https://github.com/truefoundry/infra-charts/blob/tfy-k8s-gcp-gke-autopilot-inframold-0.0.43/charts/tfy-k8s-gcp-gke-autopilot-inframold/README.md" title="README">
                                        README
                                    </a>&nbsp;|&nbsp;
                                    <a href="https://github.com/truefoundry/infra-charts/tree/main/charts/tfy-k8s-gcp-gke-autopilot-inframold" title="Source">
                                        Source
                                    </a>
                                </p>
                            </div>
                        </div>
                        
                        
                        
                        <div class="chart">
                            <div class="icon">
                                <img class="chart-item-logo" alt="tfy-k8s-gcp-gke-standard-inframold's logo"
                                     src="https://assets.production.truefoundry.com/tf-logo-lightmode-vertical.png">
                            </div>
                            <div class="body">
                                <p class="info">
                                    <a href="https://github.com/truefoundry/infra-charts/releases/download/tfy-k8s-gcp-gke-standard-inframold-0.0.46/tfy-k8s-gcp-gke-standard-inframold-0.0.46.tgz"
                                       title="https://github.com/truefoundry/infra-charts/releases/download/tfy-k8s-gcp-gke-standard-inframold-0.0.46/tfy-k8s-gcp-gke-standard-inframold-0.0.46.tgz">
                                        tfy-k8s-gcp-gke-standard-inframold
                                        (0.0.46@)
                                    </a>
                                </p>
                                <p class="description">
                                    Inframold, the superchart that configure your cluster on gcp for truefoundry.
                                </p>
                                <p class="info">
                                    <a href="https://github.com/truefoundry/infra-charts/blob/tfy-k8s-gcp-gke-standard-inframold-0.0.46/charts/tfy-k8s-gcp-gke-standard-inframold/README.md" title="README">
                                        README
                                    </a>&nbsp;|&nbsp;
                                    <a href="https://github.com/truefoundry/infra-charts/tree/main/charts/tfy-k8s-gcp-gke-standard-inframold" title="Source">
                                        Source
                                    </a>
                                </p>
                            </div>
                        </div>
                        
                        
                        
                        <div class="chart">
                            <div class="icon">
                                <img class="chart-item-logo" alt="tfy-k8s-generic-inframold's logo"
                                     src="https://assets.production.truefoundry.com/tf-logo-lightmode-vertical.png">
                            </div>
                            <div class="body">
                                <p class="info">
                                    <a href="https://github.com/truefoundry/infra-charts/releases/download/tfy-k8s-generic-inframold-0.0.46/tfy-k8s-generic-inframold-0.0.46.tgz"
                                       title="https://github.com/truefoundry/infra-charts/releases/download/tfy-k8s-generic-inframold-0.0.46/tfy-k8s-generic-inframold-0.0.46.tgz">
                                        tfy-k8s-generic-inframold
                                        (0.0.46@)
                                    </a>
                                </p>
                                <p class="description">
                                    Inframold, the superchart that configure your cluster on generic for truefoundry.
                                </p>
                                <p class="info">
                                    <a href="https://github.com/truefoundry/infra-charts/blob/tfy-k8s-generic-inframold-0.0.46/charts/tfy-k8s-generic-inframold/README.md" title="README">
                                        README
                                    </a>&nbsp;|&nbsp;
                                    <a href="https://github.com/truefoundry/infra-charts/tree/main/charts/tfy-k8s-generic-inframold" title="Source">
                                        Source
                                    </a>
                                </p>
                            </div>
                        </div>
                        
                        
                        
                        <div class="chart">
                            <div class="icon">
                                <img class="chart-item-logo" alt="tfy-karpenter's logo"
                                     src="https://assets.production.truefoundry.com/tf-logo-lightmode-vertical.png">
                            </div>
                            <div class="body">
                                <p class="info">
                                    <a href="https://github.com/truefoundry/infra-charts/releases/download/tfy-karpenter-0.3.1/tfy-karpenter-0.3.1.tgz"
                                       title="https://github.com/truefoundry/infra-charts/releases/download/tfy-karpenter-0.3.1/tfy-karpenter-0.3.1.tgz">
                                        tfy-karpenter
                                        (0.3.1@0.35.4)
                                    </a>
                                </p>
                                <p class="description">
                                    Truefoundry karpenter provisioner
                                </p>
                                <p class="info">
                                    <a href="https://github.com/truefoundry/infra-charts/blob/tfy-karpenter-0.3.1/charts/tfy-karpenter/README.md" title="README">
                                        README
                                    </a>&nbsp;|&nbsp;
                                    <a href="https://github.com/truefoundry/infra-charts/tree/main/charts/tfy-karpenter" title="Source">
                                        Source
                                    </a>
                                </p>
                            </div>
                        </div>
                        
                        
                        
                        <div class="chart">
                            <div class="icon">
                                <img class="chart-item-logo" alt="tfy-karpenter-config's logo"
                                     src="https://assets.production.truefoundry.com/tf-logo-lightmode-vertical.png">
                            </div>
                            <div class="body">
                                <p class="info">
                                    <a href="https://github.com/truefoundry/infra-charts/releases/download/tfy-karpenter-config-0.1.32/tfy-karpenter-config-0.1.32.tgz"
                                       title="https://github.com/truefoundry/infra-charts/releases/download/tfy-karpenter-config-0.1.32/tfy-karpenter-config-0.1.32.tgz">
                                        tfy-karpenter-config
                                        (0.1.32@)
                                    </a>
                                </p>
                                <p class="description">
                                    ArgoCD Applications for karpenter config
                                </p>
                                <p class="info">
                                    <a href="https://github.com/truefoundry/infra-charts/blob/tfy-karpenter-config-0.1.32/charts/tfy-karpenter-config/README.md" title="README">
                                        README
                                    </a>&nbsp;|&nbsp;
                                    <a href="https://github.com/truefoundry/infra-charts/tree/main/charts/tfy-karpenter-config" title="Source">
                                        Source
                                    </a>
                                </p>
                            </div>
                        </div>
                        
                        
                        
                        <div class="chart">
                            <div class="icon">
                                <img class="chart-item-logo" alt="tfy-kserve's logo"
                                     src="https://assets.production.truefoundry.com/tf-logo-lightmode-vertical.png">
                            </div>
                            <div class="body">
                                <p class="info">
                                    <a href="https://github.com/truefoundry/infra-charts/releases/download/tfy-kserve-0.1.1/tfy-kserve-0.1.1.tgz"
                                       title="https://github.com/truefoundry/infra-charts/releases/download/tfy-kserve-0.1.1/tfy-kserve-0.1.1.tgz">
                                        tfy-kserve
                                        (0.1.1@)
                                    </a>
                                </p>
                                <p class="description">
                                    Kserve components
                                </p>
                                <p class="info">
                                    <a href="https://github.com/truefoundry/infra-charts/blob/tfy-kserve-0.1.1/charts/tfy-kserve/README.md" title="README">
                                        README
                                    </a>&nbsp;|&nbsp;
                                    <a href="https://github.com/truefoundry/infra-charts/tree/main/charts/tfy-kserve" title="Source">
                                        Source
                                    </a>
                                </p>
                            </div>
                        </div>
                        
                        
                        
                        <div class="chart">
                            <div class="icon">
                                <img class="chart-item-logo" alt="tfy-kyverno-config's logo"
                                     src="https://assets.production.truefoundry.com/tf-logo-lightmode-vertical.png">
                            </div>
                            <div class="body">
                                <p class="info">
                                    <a href="https://github.com/truefoundry/infra-charts/releases/download/tfy-kyverno-config-0.1.6/tfy-kyverno-config-0.1.6.tgz"
                                       title="https://github.com/truefoundry/infra-charts/releases/download/tfy-kyverno-config-0.1.6/tfy-kyverno-config-0.1.6.tgz">
                                        tfy-kyverno-config
                                        (0.1.6@)
                                    </a>
                                </p>
                                <p class="description">
                                    A Helm chart for kyverno configuration
                                </p>
                                <p class="info">
                                    <a href="https://github.com/truefoundry/infra-charts/blob/tfy-kyverno-config-0.1.6/charts/tfy-kyverno-config/README.md" title="README">
                                        README
                                    </a>&nbsp;|&nbsp;
                                    <a href="https://github.com/truefoundry/infra-charts/tree/main/charts/tfy-kyverno-config" title="Source">
                                        Source
                                    </a>
                                </p>
                            </div>
                        </div>
                        
                        
                        
                        <div class="chart">
                            <div class="icon">
                                <img class="chart-item-logo" alt="tfy-llm-gateway's logo"
                                     src="https://assets.production.truefoundry.com/tf-logo-lightmode-vertical.png">
                            </div>
                            <div class="body">
                                <p class="info">
                                    <a href="https://github.com/truefoundry/infra-charts/releases/download/tfy-llm-gateway-0.3.8/tfy-llm-gateway-0.3.8.tgz"
                                       title="https://github.com/truefoundry/infra-charts/releases/download/tfy-llm-gateway-0.3.8/tfy-llm-gateway-0.3.8.tgz">
                                        tfy-llm-gateway
                                        (0.3.8@)
                                    </a>
                                </p>
                                <p class="description">
                                    Truefoundry LLM Gateway deployment chart
                                </p>
                                <p class="info">
                                    <a href="https://github.com/truefoundry/infra-charts/blob/tfy-llm-gateway-0.3.8/charts/tfy-llm-gateway/README.md" title="README">
                                        README
                                    </a>&nbsp;|&nbsp;
                                    <a href="https://github.com/truefoundry/infra-charts/tree/main/charts/tfy-llm-gateway" title="Source">
                                        Source
                                    </a>
                                </p>
                            </div>
                        </div>
                        
                        
                        
                        <div class="chart">
                            <div class="icon">
                                <img class="chart-item-logo" alt="tfy-llm-gateway-infra's logo"
                                     src="https://assets.production.truefoundry.com/tf-logo-lightmode-vertical.png">
                            </div>
                            <div class="body">
                                <p class="info">
                                    <a href="https://github.com/truefoundry/infra-charts/releases/download/tfy-llm-gateway-infra-0.1.0-rc.8/tfy-llm-gateway-infra-0.1.0-rc.8.tgz"
                                       title="https://github.com/truefoundry/infra-charts/releases/download/tfy-llm-gateway-infra-0.1.0-rc.8/tfy-llm-gateway-infra-0.1.0-rc.8.tgz">
                                        tfy-llm-gateway-infra
                                        (0.1.0-rc.8@)
                                    </a>
                                </p>
                                <p class="description">
                                    TrueFoundry LLM Gateway infra stack chart
                                </p>
                                <p class="info">
                                    <a href="https://github.com/truefoundry/infra-charts/blob/tfy-llm-gateway-infra-0.1.0-rc.8/charts/tfy-llm-gateway-infra/README.md" title="README">
                                        README
                                    </a>&nbsp;|&nbsp;
                                    <a href="https://github.com/truefoundry/infra-charts/tree/main/charts/tfy-llm-gateway-infra" title="Source">
                                        Source
                                    </a>
                                </p>
                            </div>
                        </div>
                        
                        
                        
                        <div class="chart">
                            <div class="icon">
                                <img class="chart-item-logo" alt="tfy-llm-gateway-monitoring's logo"
                                     src="https://assets.production.truefoundry.com/tf-logo-lightmode-vertical.png">
                            </div>
                            <div class="body">
                                <p class="info">
                                    <a href="https://github.com/truefoundry/infra-charts/releases/download/tfy-llm-gateway-monitoring-0.1.0-rc.2/tfy-llm-gateway-monitoring-0.1.0-rc.2.tgz"
                                       title="https://github.com/truefoundry/infra-charts/releases/download/tfy-llm-gateway-monitoring-0.1.0-rc.2/tfy-llm-gateway-monitoring-0.1.0-rc.2.tgz">
                                        tfy-llm-gateway-monitoring
                                        (0.1.0-rc.2@)
                                    </a>
                                </p>
                                <p class="description">
                                    TrueFoundry LLM Gateway monitoring stack chart
                                </p>
                                <p class="info">
                                    <a href="https://github.com/truefoundry/infra-charts/blob/tfy-llm-gateway-monitoring-0.1.0-rc.2/charts/tfy-llm-gateway-monitoring/README.md" title="README">
                                        README
                                    </a>&nbsp;|&nbsp;
                                    <a href="https://github.com/truefoundry/infra-charts/tree/main/charts/tfy-llm-gateway-monitoring" title="Source">
                                        Source
                                    </a>
                                </p>
                            </div>
                        </div>
                        
                        
                        
                        <div class="chart">
                            <div class="icon">
                                <img class="chart-item-logo" alt="tfy-loki's logo"
                                     src="https://assets.production.truefoundry.com/tf-logo-lightmode-vertical.png">
                            </div>
                            <div class="body">
                                <p class="info">
                                    <a href="https://github.com/truefoundry/infra-charts/releases/download/tfy-loki-0.1.3-rc.1/tfy-loki-0.1.3-rc.1.tgz"
                                       title="https://github.com/truefoundry/infra-charts/releases/download/tfy-loki-0.1.3-rc.1/tfy-loki-0.1.3-rc.1.tgz">
                                        tfy-loki
                                        (0.1.3-rc.1@)
                                    </a>
                                </p>
                                <p class="description">
                                    Truefoundry Loki Provisioner
                                </p>
                                <p class="info">
                                    <a href="https://github.com/truefoundry/infra-charts/blob/tfy-loki-0.1.3-rc.1/charts/tfy-loki/README.md" title="README">
                                        README
                                    </a>&nbsp;|&nbsp;
                                    <a href="https://github.com/truefoundry/infra-charts/tree/main/charts/tfy-loki" title="Source">
                                        Source
                                    </a>
                                </p>
                            </div>
                        </div>
                        
                        
                        
                        <div class="chart">
                            <div class="icon">
                                <img class="chart-item-logo" alt="tfy-manifests-template's logo"
                                     src="https://assets.production.truefoundry.com/tf-logo-lightmode-vertical.png">
                            </div>
                            <div class="body">
                                <p class="info">
                                    <a href="https://github.com/truefoundry/infra-charts/releases/download/tfy-manifests-template-0.2.0/tfy-manifests-template-0.2.0.tgz"
                                       title="https://github.com/truefoundry/infra-charts/releases/download/tfy-manifests-template-0.2.0/tfy-manifests-template-0.2.0.tgz">
                                        tfy-manifests-template
                                        (0.2.0@)
                                    </a>
                                </p>
                                <p class="description">
                                    A Helm chart where all K8s manifest comes from values.yaml
                                </p>
                                <p class="info">
                                    <a href="https://github.com/truefoundry/infra-charts/blob/tfy-manifests-template-0.2.0/charts/tfy-manifests-template/README.md" title="README">
                                        README
                                    </a>&nbsp;|&nbsp;
                                    <a href="https://github.com/truefoundry/infra-charts/tree/main/charts/tfy-manifests-template" title="Source">
                                        Source
                                    </a>
                                </p>
                            </div>
                        </div>
                        
                        
                        
                        <div class="chart">
                            <div class="icon">
                                <img class="chart-item-logo" alt="tfy-notebook-controller's logo"
                                     src="https://assets.production.truefoundry.com/tf-logo-lightmode-vertical.png">
                            </div>
                            <div class="body">
                                <p class="info">
                                    <a href="https://github.com/truefoundry/infra-charts/releases/download/tfy-notebook-controller-0.3.10/tfy-notebook-controller-0.3.10.tgz"
                                       title="https://github.com/truefoundry/infra-charts/releases/download/tfy-notebook-controller-0.3.10/tfy-notebook-controller-0.3.10.tgz">
                                        tfy-notebook-controller
                                        (0.3.10@)
                                    </a>
                                </p>
                                <p class="description">
                                    Notebook controller
                                </p>
                                <p class="info">
                                    <a href="https://github.com/truefoundry/infra-charts/blob/tfy-notebook-controller-0.3.10/charts/tfy-notebook-controller/README.md" title="README">
                                        README
                                    </a>&nbsp;|&nbsp;
                                    <a href="https://github.com/truefoundry/infra-charts/tree/main/charts/tfy-notebook-controller" title="Source">
                                        Source
                                    </a>
                                </p>
                            </div>
                        </div>
                        
                        
                        
                        <div class="chart">
                            <div class="icon">
                                <img class="chart-item-logo" alt="tfy-workflow-propeller's logo"
                                     src="https://assets.production.truefoundry.com/tf-logo-lightmode-vertical.png">
                            </div>
                            <div class="body">
                                <p class="info">
                                    <a href="https://github.com/truefoundry/infra-charts/releases/download/tfy-workflow-propeller-0.0.1/tfy-workflow-propeller-0.0.1.tgz"
                                       title="https://github.com/truefoundry/infra-charts/releases/download/tfy-workflow-propeller-0.0.1/tfy-workflow-propeller-0.0.1.tgz">
                                        tfy-workflow-propeller
                                        (0.0.1@)
                                    </a>
                                </p>
                                <p class="description">
                                    Workflow propeller
                                </p>
                                <p class="info">
                                    <a href="https://github.com/truefoundry/infra-charts/blob/tfy-workflow-propeller-0.0.1/charts/tfy-workflow-propeller/README.md" title="README">
                                        README
                                    </a>&nbsp;|&nbsp;
                                    <a href="https://github.com/truefoundry/infra-charts/tree/main/charts/tfy-workflow-propeller" title="Source">
                                        Source
                                    </a>
                                </p>
                            </div>
                        </div>
                        
                        
                        
                        <div class="chart">
                            <div class="icon">
                                <img class="chart-item-logo" alt="truefoundry's logo"
                                     src="https://assets.production.truefoundry.com/tf-logo-lightmode-vertical.png">
                            </div>
                            <div class="body">
                                <p class="info">
                                    <a href="https://github.com/truefoundry/infra-charts/releases/download/truefoundry-0.4.30/truefoundry-0.4.30.tgz"
                                       title="https://github.com/truefoundry/infra-charts/releases/download/truefoundry-0.4.30/truefoundry-0.4.30.tgz">
                                        truefoundry
                                        (0.4.30@)
                                    </a>
                                </p>
                                <p class="description">
                                    Truefoundry applications
                                </p>
                                <p class="info">
                                    <a href="https://github.com/truefoundry/infra-charts/blob/truefoundry-0.4.30/charts/truefoundry/README.md" title="README">
                                        README
                                    </a>&nbsp;|&nbsp;
                                    <a href="https://github.com/truefoundry/infra-charts/tree/main/charts/truefoundry" title="Source">
                                        Source
                                    </a>
                                </p>
                            </div>
                        </div>
                        
                        
                        
                        <div class="chart">
                            <div class="icon">
                                <img class="chart-item-logo" alt="truefoundry-configs's logo"
                                     src="https://assets.production.truefoundry.com/tf-logo-lightmode-vertical.png">
                            </div>
                            <div class="body">
                                <p class="info">
                                    <a href="https://github.com/truefoundry/infra-charts/releases/download/truefoundry-configs-0.1.0-rc.1/truefoundry-configs-0.1.0-rc.1.tgz"
                                       title="https://github.com/truefoundry/infra-charts/releases/download/truefoundry-configs-0.1.0-rc.1/truefoundry-configs-0.1.0-rc.1.tgz">
                                        truefoundry-configs
                                        (0.1.0-rc.1@)
                                    </a>
                                </p>
                                <p class="description">
                                    Various ConfigMaps to configure TrueFoundry Control Plane
                                </p>
                                <p class="info">
                                    <a href="https://github.com/truefoundry/infra-charts/blob/truefoundry-configs-0.1.0-rc.1/charts/truefoundry-configs/README.md" title="README">
                                        README
                                    </a>&nbsp;|&nbsp;
                                    <a href="https://github.com/truefoundry/infra-charts/tree/main/charts/truefoundry-configs" title="Source">
                                        Source
                                    </a>
                                </p>
                            </div>
                        </div>
                        
                        
                    </div>

<<<<<<< HEAD
                </article>
                <nav class="tableOfContent col-lg-2 col-12 d-lg-block d-none mt-0 pr-4 mb-4">
                    <div class=sticky-top>
                        <br>
                    </div>
                </nav>
            </div>
        </div>
    </section>


    <footer class=main-footer>
        <div class=footer-bottom>
            <div class=auto-container>
                <div class="row clearfix">
                </div>
            </div>
        </div>
    </footer>
</div>
</div>
</body>
=======
      <ul>
			
				<li>
					<p>
						clickhouse-operator
						(<a href="https://github.com/truefoundry/infra-charts/releases/download/clickhouse-operator-0.1.1/clickhouse-operator-0.1.1.tgz" title="https://github.com/truefoundry/infra-charts/releases/download/clickhouse-operator-0.1.1/clickhouse-operator-0.1.1.tgz">
						0.1.1
						@
						
						</a>)
					</p>
					<p>
						A Helm chart for installing clickhouse-operator and zookeeper
					</p>
				</li>
			
				<li>
					<p>
						tfy-agent
						(<a href="https://github.com/truefoundry/infra-charts/releases/download/tfy-agent-0.2.33/tfy-agent-0.2.33.tgz" title="https://github.com/truefoundry/infra-charts/releases/download/tfy-agent-0.2.33/tfy-agent-0.2.33.tgz">
						0.2.33
						@
						1.16.0
						</a>)
					</p>
					<p>
						Truefoundry workload agent for k8s clusters
					</p>
				</li>
			
				<li>
					<p>
						tfy-buildkitd-service
						(<a href="https://github.com/truefoundry/infra-charts/releases/download/tfy-buildkitd-service-0.1.4/tfy-buildkitd-service-0.1.4.tgz" title="https://github.com/truefoundry/infra-charts/releases/download/tfy-buildkitd-service-0.1.4/tfy-buildkitd-service-0.1.4.tgz">
						0.1.4
						@
						0.13.1
						</a>)
					</p>
					<p>
						Buildkitd service chart
					</p>
				</li>
			
				<li>
					<p>
						tfy-civo-talos-inframold
						(<a href="https://github.com/truefoundry/infra-charts/releases/download/tfy-civo-talos-inframold-0.0.4/tfy-civo-talos-inframold-0.0.4.tgz" title="https://github.com/truefoundry/infra-charts/releases/download/tfy-civo-talos-inframold-0.0.4/tfy-civo-talos-inframold-0.0.4.tgz">
						0.0.4
						@
						
						</a>)
					</p>
					<p>
						Inframold, the superchart that configure your cluster on civo for truefoundry.
					</p>
				</li>
			
				<li>
					<p>
						tfy-configs
						(<a href="https://github.com/truefoundry/infra-charts/releases/download/tfy-configs-0.1.1/tfy-configs-0.1.1.tgz" title="https://github.com/truefoundry/infra-charts/releases/download/tfy-configs-0.1.1/tfy-configs-0.1.1.tgz">
						0.1.1
						@
						
						</a>)
					</p>
					<p>
						Various ConfigMaps to configure TrueFoundry Control Plane
					</p>
				</li>
			
				<li>
					<p>
						tfy-distributor
						(<a href="https://github.com/truefoundry/infra-charts/releases/download/tfy-distributor-0.0.1/tfy-distributor-0.0.1.tgz" title="https://github.com/truefoundry/infra-charts/releases/download/tfy-distributor-0.0.1/tfy-distributor-0.0.1.tgz">
						0.0.1
						@
						
						</a>)
					</p>
					<p>
						Distributor setup that load balances async services
					</p>
				</li>
			
				<li>
					<p>
						tfy-gpu-operator
						(<a href="https://github.com/truefoundry/infra-charts/releases/download/tfy-gpu-operator-0.1.19/tfy-gpu-operator-0.1.19.tgz" title="https://github.com/truefoundry/infra-charts/releases/download/tfy-gpu-operator-0.1.19/tfy-gpu-operator-0.1.19.tgz">
						0.1.19
						@
						
						</a>)
					</p>
					<p>
						Truefoundry GPU Operator
					</p>
				</li>
			
				<li>
					<p>
						tfy-grafana
						(<a href="https://github.com/truefoundry/infra-charts/releases/download/tfy-grafana-0.1.6/tfy-grafana-0.1.6.tgz" title="https://github.com/truefoundry/infra-charts/releases/download/tfy-grafana-0.1.6/tfy-grafana-0.1.6.tgz">
						0.1.6
						@
						
						</a>)
					</p>
					<p>
						Truefoundry grafana provisioner
					</p>
				</li>
			
				<li>
					<p>
						tfy-inferentia-operator
						(<a href="https://github.com/truefoundry/infra-charts/releases/download/tfy-inferentia-operator-0.2.1/tfy-inferentia-operator-0.2.1.tgz" title="https://github.com/truefoundry/infra-charts/releases/download/tfy-inferentia-operator-0.2.1/tfy-inferentia-operator-0.2.1.tgz">
						0.2.1
						@
						
						</a>)
					</p>
					<p>
						Truefoundry Inferentia Operator
					</p>
				</li>
			
				<li>
					<p>
						tfy-istio-ingress
						(<a href="https://github.com/truefoundry/infra-charts/releases/download/tfy-istio-ingress-0.1.3/tfy-istio-ingress-0.1.3.tgz" title="https://github.com/truefoundry/infra-charts/releases/download/tfy-istio-ingress-0.1.3/tfy-istio-ingress-0.1.3.tgz">
						0.1.3
						@
						
						</a>)
					</p>
					<p>
						ArgoCD Applications for istio ingress config
					</p>
				</li>
			
				<li>
					<p>
						tfy-jspolicy-config
						(<a href="https://github.com/truefoundry/infra-charts/releases/download/tfy-jspolicy-config-0.1.4/tfy-jspolicy-config-0.1.4.tgz" title="https://github.com/truefoundry/infra-charts/releases/download/tfy-jspolicy-config-0.1.4/tfy-jspolicy-config-0.1.4.tgz">
						0.1.4
						@
						
						</a>)
					</p>
					<p>
						A Helm chart for jspolicy configuration
					</p>
				</li>
			
				<li>
					<p>
						tfy-k8s-aws-eks-inframold
						(<a href="https://github.com/truefoundry/infra-charts/releases/download/tfy-k8s-aws-eks-inframold-0.0.46/tfy-k8s-aws-eks-inframold-0.0.46.tgz" title="https://github.com/truefoundry/infra-charts/releases/download/tfy-k8s-aws-eks-inframold-0.0.46/tfy-k8s-aws-eks-inframold-0.0.46.tgz">
						0.0.46
						@
						
						</a>)
					</p>
					<p>
						Inframold, the superchart that configure your cluster on aws for truefoundry.
					</p>
				</li>
			
				<li>
					<p>
						tfy-k8s-azure-aks-inframold
						(<a href="https://github.com/truefoundry/infra-charts/releases/download/tfy-k8s-azure-aks-inframold-0.0.46/tfy-k8s-azure-aks-inframold-0.0.46.tgz" title="https://github.com/truefoundry/infra-charts/releases/download/tfy-k8s-azure-aks-inframold-0.0.46/tfy-k8s-azure-aks-inframold-0.0.46.tgz">
						0.0.46
						@
						
						</a>)
					</p>
					<p>
						Inframold, the superchart that configure your cluster on azure for truefoundry.
					</p>
				</li>
			
				<li>
					<p>
						tfy-k8s-civo-talos-inframold
						(<a href="https://github.com/truefoundry/infra-charts/releases/download/tfy-k8s-civo-talos-inframold-0.0.46/tfy-k8s-civo-talos-inframold-0.0.46.tgz" title="https://github.com/truefoundry/infra-charts/releases/download/tfy-k8s-civo-talos-inframold-0.0.46/tfy-k8s-civo-talos-inframold-0.0.46.tgz">
						0.0.46
						@
						
						</a>)
					</p>
					<p>
						Inframold, the superchart that configure your cluster on civo for truefoundry.
					</p>
				</li>
			
				<li>
					<p>
						tfy-k8s-gcp-gke-autopilot-inframold
						(<a href="https://github.com/truefoundry/infra-charts/releases/download/tfy-k8s-gcp-gke-autopilot-inframold-0.0.43/tfy-k8s-gcp-gke-autopilot-inframold-0.0.43.tgz" title="https://github.com/truefoundry/infra-charts/releases/download/tfy-k8s-gcp-gke-autopilot-inframold-0.0.43/tfy-k8s-gcp-gke-autopilot-inframold-0.0.43.tgz">
						0.0.43
						@
						
						</a>)
					</p>
					<p>
						Inframold, the superchart that configure your cluster on gcp for truefoundry.
					</p>
				</li>
			
				<li>
					<p>
						tfy-k8s-gcp-gke-standard-inframold
						(<a href="https://github.com/truefoundry/infra-charts/releases/download/tfy-k8s-gcp-gke-standard-inframold-0.0.46/tfy-k8s-gcp-gke-standard-inframold-0.0.46.tgz" title="https://github.com/truefoundry/infra-charts/releases/download/tfy-k8s-gcp-gke-standard-inframold-0.0.46/tfy-k8s-gcp-gke-standard-inframold-0.0.46.tgz">
						0.0.46
						@
						
						</a>)
					</p>
					<p>
						Inframold, the superchart that configure your cluster on gcp for truefoundry.
					</p>
				</li>
			
				<li>
					<p>
						tfy-k8s-generic-inframold
						(<a href="https://github.com/truefoundry/infra-charts/releases/download/tfy-k8s-generic-inframold-0.0.46/tfy-k8s-generic-inframold-0.0.46.tgz" title="https://github.com/truefoundry/infra-charts/releases/download/tfy-k8s-generic-inframold-0.0.46/tfy-k8s-generic-inframold-0.0.46.tgz">
						0.0.46
						@
						
						</a>)
					</p>
					<p>
						Inframold, the superchart that configure your cluster on generic for truefoundry.
					</p>
				</li>
			
				<li>
					<p>
						tfy-karpenter
						(<a href="https://github.com/truefoundry/infra-charts/releases/download/tfy-karpenter-0.3.1/tfy-karpenter-0.3.1.tgz" title="https://github.com/truefoundry/infra-charts/releases/download/tfy-karpenter-0.3.1/tfy-karpenter-0.3.1.tgz">
						0.3.1
						@
						0.35.4
						</a>)
					</p>
					<p>
						Truefoundry karpenter provisioner
					</p>
				</li>
			
				<li>
					<p>
						tfy-karpenter-config
						(<a href="https://github.com/truefoundry/infra-charts/releases/download/tfy-karpenter-config-0.1.32/tfy-karpenter-config-0.1.32.tgz" title="https://github.com/truefoundry/infra-charts/releases/download/tfy-karpenter-config-0.1.32/tfy-karpenter-config-0.1.32.tgz">
						0.1.32
						@
						
						</a>)
					</p>
					<p>
						ArgoCD Applications for karpenter config
					</p>
				</li>
			
				<li>
					<p>
						tfy-kserve
						(<a href="https://github.com/truefoundry/infra-charts/releases/download/tfy-kserve-0.1.1/tfy-kserve-0.1.1.tgz" title="https://github.com/truefoundry/infra-charts/releases/download/tfy-kserve-0.1.1/tfy-kserve-0.1.1.tgz">
						0.1.1
						@
						
						</a>)
					</p>
					<p>
						Kserve components
					</p>
				</li>
			
				<li>
					<p>
						tfy-kyverno-config
						(<a href="https://github.com/truefoundry/infra-charts/releases/download/tfy-kyverno-config-0.1.6/tfy-kyverno-config-0.1.6.tgz" title="https://github.com/truefoundry/infra-charts/releases/download/tfy-kyverno-config-0.1.6/tfy-kyverno-config-0.1.6.tgz">
						0.1.6
						@
						
						</a>)
					</p>
					<p>
						A Helm chart for kyverno configuration
					</p>
				</li>
			
				<li>
					<p>
						tfy-llm-gateway
						(<a href="https://github.com/truefoundry/infra-charts/releases/download/tfy-llm-gateway-0.3.8/tfy-llm-gateway-0.3.8.tgz" title="https://github.com/truefoundry/infra-charts/releases/download/tfy-llm-gateway-0.3.8/tfy-llm-gateway-0.3.8.tgz">
						0.3.8
						@
						
						</a>)
					</p>
					<p>
						Truefoundry LLM Gateway deployment chart
					</p>
				</li>
			
				<li>
					<p>
						tfy-llm-gateway-infra
						(<a href="https://github.com/truefoundry/infra-charts/releases/download/tfy-llm-gateway-infra-0.1.0-rc.8/tfy-llm-gateway-infra-0.1.0-rc.8.tgz" title="https://github.com/truefoundry/infra-charts/releases/download/tfy-llm-gateway-infra-0.1.0-rc.8/tfy-llm-gateway-infra-0.1.0-rc.8.tgz">
						0.1.0-rc.8
						@
						
						</a>)
					</p>
					<p>
						TrueFoundry LLM Gateway infra stack chart
					</p>
				</li>
			
				<li>
					<p>
						tfy-llm-gateway-monitoring
						(<a href="https://github.com/truefoundry/infra-charts/releases/download/tfy-llm-gateway-monitoring-0.1.0-rc.2/tfy-llm-gateway-monitoring-0.1.0-rc.2.tgz" title="https://github.com/truefoundry/infra-charts/releases/download/tfy-llm-gateway-monitoring-0.1.0-rc.2/tfy-llm-gateway-monitoring-0.1.0-rc.2.tgz">
						0.1.0-rc.2
						@
						
						</a>)
					</p>
					<p>
						TrueFoundry LLM Gateway monitoring stack chart
					</p>
				</li>
			
				<li>
					<p>
						tfy-loki
						(<a href="https://github.com/truefoundry/infra-charts/releases/download/tfy-loki-0.1.3-rc.1/tfy-loki-0.1.3-rc.1.tgz" title="https://github.com/truefoundry/infra-charts/releases/download/tfy-loki-0.1.3-rc.1/tfy-loki-0.1.3-rc.1.tgz">
						0.1.3-rc.1
						@
						
						</a>)
					</p>
					<p>
						Truefoundry Loki Provisioner
					</p>
				</li>
			
				<li>
					<p>
						tfy-manifests-template
						(<a href="https://github.com/truefoundry/infra-charts/releases/download/tfy-manifests-template-0.2.0/tfy-manifests-template-0.2.0.tgz" title="https://github.com/truefoundry/infra-charts/releases/download/tfy-manifests-template-0.2.0/tfy-manifests-template-0.2.0.tgz">
						0.2.0
						@
						
						</a>)
					</p>
					<p>
						A Helm chart where all K8s manifest comes from values.yaml
					</p>
				</li>
			
				<li>
					<p>
						tfy-notebook-controller
						(<a href="https://github.com/truefoundry/infra-charts/releases/download/tfy-notebook-controller-0.3.10/tfy-notebook-controller-0.3.10.tgz" title="https://github.com/truefoundry/infra-charts/releases/download/tfy-notebook-controller-0.3.10/tfy-notebook-controller-0.3.10.tgz">
						0.3.10
						@
						
						</a>)
					</p>
					<p>
						Notebook controller
					</p>
				</li>
			
				<li>
					<p>
						tfy-workflow-propeller
						(<a href="https://github.com/truefoundry/infra-charts/releases/download/tfy-workflow-propeller-0.0.1/tfy-workflow-propeller-0.0.1.tgz" title="https://github.com/truefoundry/infra-charts/releases/download/tfy-workflow-propeller-0.0.1/tfy-workflow-propeller-0.0.1.tgz">
						0.0.1
						@
						
						</a>)
					</p>
					<p>
						Workflow propeller
					</p>
				</li>
			
				<li>
					<p>
						truefoundry
						(<a href="https://github.com/truefoundry/infra-charts/releases/download/truefoundry-0.4.30/truefoundry-0.4.30.tgz" title="https://github.com/truefoundry/infra-charts/releases/download/truefoundry-0.4.30/truefoundry-0.4.30.tgz">
						0.4.30
						@
						
						</a>)
					</p>
					<p>
						Truefoundry applications
					</p>
				</li>
			
				<li>
					<p>
						truefoundry-configs
						(<a href="https://github.com/truefoundry/infra-charts/releases/download/truefoundry-configs-0.1.0-rc.1/truefoundry-configs-0.1.0-rc.1.tgz" title="https://github.com/truefoundry/infra-charts/releases/download/truefoundry-configs-0.1.0-rc.1/truefoundry-configs-0.1.0-rc.1.tgz">
						0.1.0-rc.1
						@
						
						</a>)
					</p>
					<p>
						Various ConfigMaps to configure TrueFoundry Control Plane
					</p>
				</li>
			
      </ul>
    </section>
		<time datetime="2024-09-26T07:30:16" pubdate id="generated">Thu Sep 26 2024 07:30:16AM UTC&#43;00:00</time>
  </body>
>>>>>>> 4b25a7fa
</html><|MERGE_RESOLUTION|>--- conflicted
+++ resolved
@@ -72,10 +72,10 @@
             </div>
         </div>
     </header>
+    <h1>TrueFoundry Helm Charts</h1>
     <section class=documentation>
         <div class="container-xxl pt-4 pt-md-5">
             <div class="row clearfix">
-            <h1>TrueFoundry Helm Charts</h1>
                 <article class="documentation__article col-12 col-md-9 col-lg-8 pb-5">
                     <h2>Usage</h2>
 
@@ -385,17 +385,17 @@
                             </div>
                             <div class="body">
                                 <p class="info">
-                                    <a href="https://github.com/truefoundry/infra-charts/releases/download/tfy-jspolicy-config-0.1.3/tfy-jspolicy-config-0.1.3.tgz"
-                                       title="https://github.com/truefoundry/infra-charts/releases/download/tfy-jspolicy-config-0.1.3/tfy-jspolicy-config-0.1.3.tgz">
+                                    <a href="https://github.com/truefoundry/infra-charts/releases/download/tfy-jspolicy-config-0.1.4/tfy-jspolicy-config-0.1.4.tgz"
+                                       title="https://github.com/truefoundry/infra-charts/releases/download/tfy-jspolicy-config-0.1.4/tfy-jspolicy-config-0.1.4.tgz">
                                         tfy-jspolicy-config
-                                        (0.1.3@)
+                                        (0.1.4@)
                                     </a>
                                 </p>
                                 <p class="description">
                                     A Helm chart for jspolicy configuration
                                 </p>
                                 <p class="info">
-                                    <a href="https://github.com/truefoundry/infra-charts/blob/tfy-jspolicy-config-0.1.3/charts/tfy-jspolicy-config/README.md" title="README">
+                                    <a href="https://github.com/truefoundry/infra-charts/blob/tfy-jspolicy-config-0.1.4/charts/tfy-jspolicy-config/README.md" title="README">
                                         README
                                     </a>&nbsp;|&nbsp;
                                     <a href="https://github.com/truefoundry/infra-charts/tree/main/charts/tfy-jspolicy-config" title="Source">
@@ -959,7 +959,6 @@
                         
                     </div>
 
-<<<<<<< HEAD
                 </article>
                 <nav class="tableOfContent col-lg-2 col-12 d-lg-block d-none mt-0 pr-4 mb-4">
                     <div class=sticky-top>
@@ -982,432 +981,4 @@
 </div>
 </div>
 </body>
-=======
-      <ul>
-			
-				<li>
-					<p>
-						clickhouse-operator
-						(<a href="https://github.com/truefoundry/infra-charts/releases/download/clickhouse-operator-0.1.1/clickhouse-operator-0.1.1.tgz" title="https://github.com/truefoundry/infra-charts/releases/download/clickhouse-operator-0.1.1/clickhouse-operator-0.1.1.tgz">
-						0.1.1
-						@
-						
-						</a>)
-					</p>
-					<p>
-						A Helm chart for installing clickhouse-operator and zookeeper
-					</p>
-				</li>
-			
-				<li>
-					<p>
-						tfy-agent
-						(<a href="https://github.com/truefoundry/infra-charts/releases/download/tfy-agent-0.2.33/tfy-agent-0.2.33.tgz" title="https://github.com/truefoundry/infra-charts/releases/download/tfy-agent-0.2.33/tfy-agent-0.2.33.tgz">
-						0.2.33
-						@
-						1.16.0
-						</a>)
-					</p>
-					<p>
-						Truefoundry workload agent for k8s clusters
-					</p>
-				</li>
-			
-				<li>
-					<p>
-						tfy-buildkitd-service
-						(<a href="https://github.com/truefoundry/infra-charts/releases/download/tfy-buildkitd-service-0.1.4/tfy-buildkitd-service-0.1.4.tgz" title="https://github.com/truefoundry/infra-charts/releases/download/tfy-buildkitd-service-0.1.4/tfy-buildkitd-service-0.1.4.tgz">
-						0.1.4
-						@
-						0.13.1
-						</a>)
-					</p>
-					<p>
-						Buildkitd service chart
-					</p>
-				</li>
-			
-				<li>
-					<p>
-						tfy-civo-talos-inframold
-						(<a href="https://github.com/truefoundry/infra-charts/releases/download/tfy-civo-talos-inframold-0.0.4/tfy-civo-talos-inframold-0.0.4.tgz" title="https://github.com/truefoundry/infra-charts/releases/download/tfy-civo-talos-inframold-0.0.4/tfy-civo-talos-inframold-0.0.4.tgz">
-						0.0.4
-						@
-						
-						</a>)
-					</p>
-					<p>
-						Inframold, the superchart that configure your cluster on civo for truefoundry.
-					</p>
-				</li>
-			
-				<li>
-					<p>
-						tfy-configs
-						(<a href="https://github.com/truefoundry/infra-charts/releases/download/tfy-configs-0.1.1/tfy-configs-0.1.1.tgz" title="https://github.com/truefoundry/infra-charts/releases/download/tfy-configs-0.1.1/tfy-configs-0.1.1.tgz">
-						0.1.1
-						@
-						
-						</a>)
-					</p>
-					<p>
-						Various ConfigMaps to configure TrueFoundry Control Plane
-					</p>
-				</li>
-			
-				<li>
-					<p>
-						tfy-distributor
-						(<a href="https://github.com/truefoundry/infra-charts/releases/download/tfy-distributor-0.0.1/tfy-distributor-0.0.1.tgz" title="https://github.com/truefoundry/infra-charts/releases/download/tfy-distributor-0.0.1/tfy-distributor-0.0.1.tgz">
-						0.0.1
-						@
-						
-						</a>)
-					</p>
-					<p>
-						Distributor setup that load balances async services
-					</p>
-				</li>
-			
-				<li>
-					<p>
-						tfy-gpu-operator
-						(<a href="https://github.com/truefoundry/infra-charts/releases/download/tfy-gpu-operator-0.1.19/tfy-gpu-operator-0.1.19.tgz" title="https://github.com/truefoundry/infra-charts/releases/download/tfy-gpu-operator-0.1.19/tfy-gpu-operator-0.1.19.tgz">
-						0.1.19
-						@
-						
-						</a>)
-					</p>
-					<p>
-						Truefoundry GPU Operator
-					</p>
-				</li>
-			
-				<li>
-					<p>
-						tfy-grafana
-						(<a href="https://github.com/truefoundry/infra-charts/releases/download/tfy-grafana-0.1.6/tfy-grafana-0.1.6.tgz" title="https://github.com/truefoundry/infra-charts/releases/download/tfy-grafana-0.1.6/tfy-grafana-0.1.6.tgz">
-						0.1.6
-						@
-						
-						</a>)
-					</p>
-					<p>
-						Truefoundry grafana provisioner
-					</p>
-				</li>
-			
-				<li>
-					<p>
-						tfy-inferentia-operator
-						(<a href="https://github.com/truefoundry/infra-charts/releases/download/tfy-inferentia-operator-0.2.1/tfy-inferentia-operator-0.2.1.tgz" title="https://github.com/truefoundry/infra-charts/releases/download/tfy-inferentia-operator-0.2.1/tfy-inferentia-operator-0.2.1.tgz">
-						0.2.1
-						@
-						
-						</a>)
-					</p>
-					<p>
-						Truefoundry Inferentia Operator
-					</p>
-				</li>
-			
-				<li>
-					<p>
-						tfy-istio-ingress
-						(<a href="https://github.com/truefoundry/infra-charts/releases/download/tfy-istio-ingress-0.1.3/tfy-istio-ingress-0.1.3.tgz" title="https://github.com/truefoundry/infra-charts/releases/download/tfy-istio-ingress-0.1.3/tfy-istio-ingress-0.1.3.tgz">
-						0.1.3
-						@
-						
-						</a>)
-					</p>
-					<p>
-						ArgoCD Applications for istio ingress config
-					</p>
-				</li>
-			
-				<li>
-					<p>
-						tfy-jspolicy-config
-						(<a href="https://github.com/truefoundry/infra-charts/releases/download/tfy-jspolicy-config-0.1.4/tfy-jspolicy-config-0.1.4.tgz" title="https://github.com/truefoundry/infra-charts/releases/download/tfy-jspolicy-config-0.1.4/tfy-jspolicy-config-0.1.4.tgz">
-						0.1.4
-						@
-						
-						</a>)
-					</p>
-					<p>
-						A Helm chart for jspolicy configuration
-					</p>
-				</li>
-			
-				<li>
-					<p>
-						tfy-k8s-aws-eks-inframold
-						(<a href="https://github.com/truefoundry/infra-charts/releases/download/tfy-k8s-aws-eks-inframold-0.0.46/tfy-k8s-aws-eks-inframold-0.0.46.tgz" title="https://github.com/truefoundry/infra-charts/releases/download/tfy-k8s-aws-eks-inframold-0.0.46/tfy-k8s-aws-eks-inframold-0.0.46.tgz">
-						0.0.46
-						@
-						
-						</a>)
-					</p>
-					<p>
-						Inframold, the superchart that configure your cluster on aws for truefoundry.
-					</p>
-				</li>
-			
-				<li>
-					<p>
-						tfy-k8s-azure-aks-inframold
-						(<a href="https://github.com/truefoundry/infra-charts/releases/download/tfy-k8s-azure-aks-inframold-0.0.46/tfy-k8s-azure-aks-inframold-0.0.46.tgz" title="https://github.com/truefoundry/infra-charts/releases/download/tfy-k8s-azure-aks-inframold-0.0.46/tfy-k8s-azure-aks-inframold-0.0.46.tgz">
-						0.0.46
-						@
-						
-						</a>)
-					</p>
-					<p>
-						Inframold, the superchart that configure your cluster on azure for truefoundry.
-					</p>
-				</li>
-			
-				<li>
-					<p>
-						tfy-k8s-civo-talos-inframold
-						(<a href="https://github.com/truefoundry/infra-charts/releases/download/tfy-k8s-civo-talos-inframold-0.0.46/tfy-k8s-civo-talos-inframold-0.0.46.tgz" title="https://github.com/truefoundry/infra-charts/releases/download/tfy-k8s-civo-talos-inframold-0.0.46/tfy-k8s-civo-talos-inframold-0.0.46.tgz">
-						0.0.46
-						@
-						
-						</a>)
-					</p>
-					<p>
-						Inframold, the superchart that configure your cluster on civo for truefoundry.
-					</p>
-				</li>
-			
-				<li>
-					<p>
-						tfy-k8s-gcp-gke-autopilot-inframold
-						(<a href="https://github.com/truefoundry/infra-charts/releases/download/tfy-k8s-gcp-gke-autopilot-inframold-0.0.43/tfy-k8s-gcp-gke-autopilot-inframold-0.0.43.tgz" title="https://github.com/truefoundry/infra-charts/releases/download/tfy-k8s-gcp-gke-autopilot-inframold-0.0.43/tfy-k8s-gcp-gke-autopilot-inframold-0.0.43.tgz">
-						0.0.43
-						@
-						
-						</a>)
-					</p>
-					<p>
-						Inframold, the superchart that configure your cluster on gcp for truefoundry.
-					</p>
-				</li>
-			
-				<li>
-					<p>
-						tfy-k8s-gcp-gke-standard-inframold
-						(<a href="https://github.com/truefoundry/infra-charts/releases/download/tfy-k8s-gcp-gke-standard-inframold-0.0.46/tfy-k8s-gcp-gke-standard-inframold-0.0.46.tgz" title="https://github.com/truefoundry/infra-charts/releases/download/tfy-k8s-gcp-gke-standard-inframold-0.0.46/tfy-k8s-gcp-gke-standard-inframold-0.0.46.tgz">
-						0.0.46
-						@
-						
-						</a>)
-					</p>
-					<p>
-						Inframold, the superchart that configure your cluster on gcp for truefoundry.
-					</p>
-				</li>
-			
-				<li>
-					<p>
-						tfy-k8s-generic-inframold
-						(<a href="https://github.com/truefoundry/infra-charts/releases/download/tfy-k8s-generic-inframold-0.0.46/tfy-k8s-generic-inframold-0.0.46.tgz" title="https://github.com/truefoundry/infra-charts/releases/download/tfy-k8s-generic-inframold-0.0.46/tfy-k8s-generic-inframold-0.0.46.tgz">
-						0.0.46
-						@
-						
-						</a>)
-					</p>
-					<p>
-						Inframold, the superchart that configure your cluster on generic for truefoundry.
-					</p>
-				</li>
-			
-				<li>
-					<p>
-						tfy-karpenter
-						(<a href="https://github.com/truefoundry/infra-charts/releases/download/tfy-karpenter-0.3.1/tfy-karpenter-0.3.1.tgz" title="https://github.com/truefoundry/infra-charts/releases/download/tfy-karpenter-0.3.1/tfy-karpenter-0.3.1.tgz">
-						0.3.1
-						@
-						0.35.4
-						</a>)
-					</p>
-					<p>
-						Truefoundry karpenter provisioner
-					</p>
-				</li>
-			
-				<li>
-					<p>
-						tfy-karpenter-config
-						(<a href="https://github.com/truefoundry/infra-charts/releases/download/tfy-karpenter-config-0.1.32/tfy-karpenter-config-0.1.32.tgz" title="https://github.com/truefoundry/infra-charts/releases/download/tfy-karpenter-config-0.1.32/tfy-karpenter-config-0.1.32.tgz">
-						0.1.32
-						@
-						
-						</a>)
-					</p>
-					<p>
-						ArgoCD Applications for karpenter config
-					</p>
-				</li>
-			
-				<li>
-					<p>
-						tfy-kserve
-						(<a href="https://github.com/truefoundry/infra-charts/releases/download/tfy-kserve-0.1.1/tfy-kserve-0.1.1.tgz" title="https://github.com/truefoundry/infra-charts/releases/download/tfy-kserve-0.1.1/tfy-kserve-0.1.1.tgz">
-						0.1.1
-						@
-						
-						</a>)
-					</p>
-					<p>
-						Kserve components
-					</p>
-				</li>
-			
-				<li>
-					<p>
-						tfy-kyverno-config
-						(<a href="https://github.com/truefoundry/infra-charts/releases/download/tfy-kyverno-config-0.1.6/tfy-kyverno-config-0.1.6.tgz" title="https://github.com/truefoundry/infra-charts/releases/download/tfy-kyverno-config-0.1.6/tfy-kyverno-config-0.1.6.tgz">
-						0.1.6
-						@
-						
-						</a>)
-					</p>
-					<p>
-						A Helm chart for kyverno configuration
-					</p>
-				</li>
-			
-				<li>
-					<p>
-						tfy-llm-gateway
-						(<a href="https://github.com/truefoundry/infra-charts/releases/download/tfy-llm-gateway-0.3.8/tfy-llm-gateway-0.3.8.tgz" title="https://github.com/truefoundry/infra-charts/releases/download/tfy-llm-gateway-0.3.8/tfy-llm-gateway-0.3.8.tgz">
-						0.3.8
-						@
-						
-						</a>)
-					</p>
-					<p>
-						Truefoundry LLM Gateway deployment chart
-					</p>
-				</li>
-			
-				<li>
-					<p>
-						tfy-llm-gateway-infra
-						(<a href="https://github.com/truefoundry/infra-charts/releases/download/tfy-llm-gateway-infra-0.1.0-rc.8/tfy-llm-gateway-infra-0.1.0-rc.8.tgz" title="https://github.com/truefoundry/infra-charts/releases/download/tfy-llm-gateway-infra-0.1.0-rc.8/tfy-llm-gateway-infra-0.1.0-rc.8.tgz">
-						0.1.0-rc.8
-						@
-						
-						</a>)
-					</p>
-					<p>
-						TrueFoundry LLM Gateway infra stack chart
-					</p>
-				</li>
-			
-				<li>
-					<p>
-						tfy-llm-gateway-monitoring
-						(<a href="https://github.com/truefoundry/infra-charts/releases/download/tfy-llm-gateway-monitoring-0.1.0-rc.2/tfy-llm-gateway-monitoring-0.1.0-rc.2.tgz" title="https://github.com/truefoundry/infra-charts/releases/download/tfy-llm-gateway-monitoring-0.1.0-rc.2/tfy-llm-gateway-monitoring-0.1.0-rc.2.tgz">
-						0.1.0-rc.2
-						@
-						
-						</a>)
-					</p>
-					<p>
-						TrueFoundry LLM Gateway monitoring stack chart
-					</p>
-				</li>
-			
-				<li>
-					<p>
-						tfy-loki
-						(<a href="https://github.com/truefoundry/infra-charts/releases/download/tfy-loki-0.1.3-rc.1/tfy-loki-0.1.3-rc.1.tgz" title="https://github.com/truefoundry/infra-charts/releases/download/tfy-loki-0.1.3-rc.1/tfy-loki-0.1.3-rc.1.tgz">
-						0.1.3-rc.1
-						@
-						
-						</a>)
-					</p>
-					<p>
-						Truefoundry Loki Provisioner
-					</p>
-				</li>
-			
-				<li>
-					<p>
-						tfy-manifests-template
-						(<a href="https://github.com/truefoundry/infra-charts/releases/download/tfy-manifests-template-0.2.0/tfy-manifests-template-0.2.0.tgz" title="https://github.com/truefoundry/infra-charts/releases/download/tfy-manifests-template-0.2.0/tfy-manifests-template-0.2.0.tgz">
-						0.2.0
-						@
-						
-						</a>)
-					</p>
-					<p>
-						A Helm chart where all K8s manifest comes from values.yaml
-					</p>
-				</li>
-			
-				<li>
-					<p>
-						tfy-notebook-controller
-						(<a href="https://github.com/truefoundry/infra-charts/releases/download/tfy-notebook-controller-0.3.10/tfy-notebook-controller-0.3.10.tgz" title="https://github.com/truefoundry/infra-charts/releases/download/tfy-notebook-controller-0.3.10/tfy-notebook-controller-0.3.10.tgz">
-						0.3.10
-						@
-						
-						</a>)
-					</p>
-					<p>
-						Notebook controller
-					</p>
-				</li>
-			
-				<li>
-					<p>
-						tfy-workflow-propeller
-						(<a href="https://github.com/truefoundry/infra-charts/releases/download/tfy-workflow-propeller-0.0.1/tfy-workflow-propeller-0.0.1.tgz" title="https://github.com/truefoundry/infra-charts/releases/download/tfy-workflow-propeller-0.0.1/tfy-workflow-propeller-0.0.1.tgz">
-						0.0.1
-						@
-						
-						</a>)
-					</p>
-					<p>
-						Workflow propeller
-					</p>
-				</li>
-			
-				<li>
-					<p>
-						truefoundry
-						(<a href="https://github.com/truefoundry/infra-charts/releases/download/truefoundry-0.4.30/truefoundry-0.4.30.tgz" title="https://github.com/truefoundry/infra-charts/releases/download/truefoundry-0.4.30/truefoundry-0.4.30.tgz">
-						0.4.30
-						@
-						
-						</a>)
-					</p>
-					<p>
-						Truefoundry applications
-					</p>
-				</li>
-			
-				<li>
-					<p>
-						truefoundry-configs
-						(<a href="https://github.com/truefoundry/infra-charts/releases/download/truefoundry-configs-0.1.0-rc.1/truefoundry-configs-0.1.0-rc.1.tgz" title="https://github.com/truefoundry/infra-charts/releases/download/truefoundry-configs-0.1.0-rc.1/truefoundry-configs-0.1.0-rc.1.tgz">
-						0.1.0-rc.1
-						@
-						
-						</a>)
-					</p>
-					<p>
-						Various ConfigMaps to configure TrueFoundry Control Plane
-					</p>
-				</li>
-			
-      </ul>
-    </section>
-		<time datetime="2024-09-26T07:30:16" pubdate id="generated">Thu Sep 26 2024 07:30:16AM UTC&#43;00:00</time>
-  </body>
->>>>>>> 4b25a7fa
 </html>