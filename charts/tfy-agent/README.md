--- conflicted
+++ resolved
@@ -211,11 +211,7 @@
 | `sdsServer.service.type`                         | Type for sdsServer Service                                                                                        | `ClusterIP`                                |
 | `sdsServer.image.repository`                     | Repository for sdsServer                                                                                          | `tfy.jfrog.io/tfy-images/sds-server`       |
 | `sdsServer.image.pullPolicy`                     | Pull policy for sdsServer                                                                                         | `IfNotPresent`                             |
-<<<<<<< HEAD
-| `sdsServer.image.tag`                            | Tag for sdsServer                                                                                                 | `2fe5b3d87db2ab5b1d3415815f79257249e6b7e9` |
-=======
 | `sdsServer.image.tag`                            | Tag for sdsServer                                                                                                 | `c3bb65485f56faaa236f4ee02074c6da7ab269a8` |
->>>>>>> 69d7022b
 | `sdsServer.affinity`                             | Node affinity for sdsServer                                                                                       | `{}`                                       |
 | `sdsServer.imagePullSecrets`                     | Image pull credentials for sdsServer                                                                              | `[]`                                       |
 | `sdsServer.command`                              | Command and arguments to start the sdsServer application.                                                         | `["/app/sds-server","--port","8000"]`      |
