--- conflicted
+++ resolved
@@ -159,14 +159,8 @@
     ## @param tfyAgent.image.pullPolicy Pull policy for tfyAgent
     ##
     pullPolicy: IfNotPresent
-<<<<<<< HEAD
-    ## @param tfyAgent.image.tag Image tag whose default is the chart appVersion.
-    ##
-    tag: "c1afb81d5a82fd7ff1e05817d9d10b4b0e4384fc"
-=======
     # Overrides the image tag whose default is the chart appVersion.
     tag: "39596c95b587f5f4da8c05ae62b1f0be7449f08a"
->>>>>>> 1319a9e9
 
   ## Define resources requests and limits for single Pods.
   ## ref: https://kubernetes.io/docs/user-guide/compute-resources/
