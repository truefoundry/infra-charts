{{- if .Values.truefoundry.enabled }}
apiVersion: argoproj.io/v1alpha1
kind: Application
metadata:
  name: truefoundry
  finalizers:
  - resources-finalizer.argocd.argoproj.io
  labels:
    truefoundry.com/infra-component: "truefoundry"
    truefoundry.com/infra-migration-tag: "1004"
spec:
  destination:
    namespace: truefoundry
    server: https://kubernetes.default.svc
  project: tfy-apps
  source:
<<<<<<< HEAD
    targetRevision: 0.48.3
=======
    targetRevision: 0.48.4
>>>>>>> 1922d929
    repoURL: "tfy.jfrog.io/tfy-helm"
    chart: truefoundry
    helm:
      values: |-
        {{- if .Values.truefoundry.valuesOverride }}
        {{ .Values.truefoundry.valuesOverride | toYaml | nindent 8 }}
        {{- else }}

        {{- $mergedTolerations := .Values.tolerations }}
        {{- if .Values.truefoundry.tolerations }}
        {{- $mergedTolerations = .Values.truefoundry.tolerations }}
        {{- end }}

        {{- $mergedAffinity := .Values.affinity }}
        {{- if .Values.truefoundry.affinity }}
        {{- $mergedAffinity = .Values.truefoundry.affinity }}
        {{- end }}
        global:
          tenantName: {{ .Values.tenantName }}
          controlPlaneURL: {{ .Values.controlPlaneURL }}
          truefoundryImagePullConfigJSON: {{ .Values.truefoundry.truefoundryImagePullConfigJSON }}
          tfyApiKey: {{ .Values.truefoundry.tfyApiKey }}
          database:
            host: {{ .Values.truefoundry.database.host }}
            name: {{ .Values.truefoundry.database.name }}
            username: {{ .Values.truefoundry.database.username }}
            password: {{ .Values.truefoundry.database.password }}
          {{- if $mergedTolerations }}
          tolerations:
            {{- toYaml $mergedTolerations | nindent 12 }}
          {{- else }}
          tolerations: []
          {{- end }}
          {{- if $mergedAffinity }}
          affinity:
            {{- toYaml $mergedAffinity | nindent 12 }}
          {{- else }}
          affinity: {}
          {{- end }}
        devMode:
          enabled: {{ .Values.truefoundry.devMode.enabled }}
        truefoundryBootstrap:
          enabled: {{ .Values.truefoundry.truefoundryBootstrap.enabled }}
        # Cluster-specific IAM role configuration
        servicefoundryServer:
          serviceAccount:
            annotations: {{ toYaml .Values.truefoundry.truefoundry_iam_role_arn_annotations | nindent 14 }}
        mlfoundryServer:
          serviceAccount:
            annotations: {{ toYaml .Values.truefoundry.truefoundry_iam_role_arn_annotations | nindent 14 }}
        {{- if .Values.truefoundry.devMode.enabled }}
        postgresql:
          primary:
            {{- if $mergedTolerations }}
            tolerations:
              {{- toYaml $mergedTolerations | nindent 14 }}
            {{- else }}
            tolerations: []
            {{- end }}
            {{- if $mergedAffinity }}
            affinity:
              {{- toYaml $mergedAffinity | nindent 14 }}
            {{- else }}
            affinity: {}
            {{- end }}
        {{- end }}
        
        truefoundryFrontendApp:
          istio:
            virtualservice:
              enabled: true
              {{- if .Values.truefoundry.virtualservice.hosts }}
              hosts:
              {{- range $v := .Values.truefoundry.virtualservice.hosts }}
              - {{ $v | quote }}
              {{- end }}
              {{- end }}
              {{- if .Values.truefoundry.virtualservice.gateways }}
              gateways:
              {{- range $v := .Values.truefoundry.virtualservice.gateways }}
              - {{ $v | quote }}
              {{- end }}
              {{- end }}

        nats:
          {{- if $mergedTolerations }}
          tolerations:
            {{- toYaml $mergedTolerations | nindent 12 }}
          {{- else }}
          tolerations: []
          {{- end }}
          {{- if $mergedAffinity }}
          affinity:
            {{- toYaml $mergedAffinity | nindent 12 }}
          {{- else }}
          affinity: {}
          {{- end }}
        tfy-buildkitd-service:
          {{- if $mergedTolerations }}
          tolerations:
            {{- toYaml $mergedTolerations | nindent 12 }}
          {{- else }}
          tolerations: []
          {{- end }}
          {{- if $mergedAffinity }}
          affinity:
            {{- toYaml $mergedAffinity | nindent 12 }}
          {{- else }}
          affinity: {}
          {{- end }}
        {{- end }}

  syncPolicy:
    automated: {}
    syncOptions:
      - CreateNamespace=true
      - ServerSideApply=true
{{- end }}<|MERGE_RESOLUTION|>--- conflicted
+++ resolved
@@ -14,11 +14,7 @@
     server: https://kubernetes.default.svc
   project: tfy-apps
   source:
-<<<<<<< HEAD
-    targetRevision: 0.48.3
-=======
     targetRevision: 0.48.4
->>>>>>> 1922d929
     repoURL: "tfy.jfrog.io/tfy-helm"
     chart: truefoundry
     helm:
