[
    {
        "type": "helm",
        "details": {
            "chart": "argo-rollouts",
            "repoURL": "https://argoproj.github.io/argo-helm",
            "targetRevision": "2.39.0",
            "images": [
                "quay.io/argoproj/argo-rollouts:v1.8.0"
            ]
        }
    },
    {
        "type": "helm",
        "details": {
            "chart": "argo-workflows",
            "repoURL": "https://argoproj.github.io/argo-helm",
            "targetRevision": "0.42.5",
            "images": [
                "quay.io/argoproj/workflow-controller:v3.5.11",
                "quay.io/argoproj/argocli:v3.5.11"
            ]
        }
    },
    {
        "type": "helm",
        "details": {
            "chart": "cert-manager",
            "repoURL": "https://charts.jetstack.io",
            "targetRevision": "v1.15.0",
            "images": [
                "quay.io/jetstack/cert-manager-cainjector:v1.15.0",
                "quay.io/jetstack/cert-manager-controller:v1.15.0",
                "quay.io/jetstack/cert-manager-webhook:v1.15.0",
                "quay.io/jetstack/cert-manager-startupapicheck:v1.15.0"
            ]
        }
    },
    {
        "type": "helm",
        "details": {
            "chart": "elasti",
            "repoURL": "oci://tfy.jfrog.io/tfy-helm",
            "targetRevision": "0.1.12",
            "images": [
                "tfy.jfrog.io/tfy-images/elasti-operator:3a1a1a1ff207c87b58321fc86777b91d43e8f525",
                "tfy.jfrog.io/tfy-images/elasti-resolver:3a1a1a1ff207c87b58321fc86777b91d43e8f525"
            ]
        }
    },
    {
        "type": "helm",
        "details": {
            "chart": "tfy-grafana",
            "repoURL": "https://truefoundry.github.io/infra-charts/",
            "targetRevision": "0.1.10",
            "images": [
                "quay.io/kiwigrid/k8s-sidecar:1.24.6",
                "docker.io/grafana/grafana:10.0.3",
                "docker.io/library/busybox:1.31.1",
                "docker.io/bats/bats:v1.4.1"
            ]
        }
    },
    {
        "type": "helm",
        "details": {
            "chart": "base",
            "repoURL": "https://istio-release.storage.googleapis.com/charts",
            "targetRevision": "1.25.1",
            "images": []
        }
    },
    {
        "type": "helm",
        "details": {
            "chart": "istiod",
            "repoURL": "https://istio-release.storage.googleapis.com/charts",
            "targetRevision": "1.25.1",
            "images": [
                "gcr.io/istio-release/pilot:1.25.1"
            ]
        }
    },
    {
        "type": "helm",
        "details": {
            "chart": "jspolicy",
            "repoURL": "https://charts.loft.sh",
            "targetRevision": "0.2.2",
            "images": [
                "loftsh/jspolicy:0.2.2"
            ]
        }
    },
    {
        "type": "helm",
        "details": {
            "chart": "keda",
            "repoURL": "https://kedacore.github.io/charts",
            "targetRevision": "2.15.1",
            "images": [
                "ghcr.io/kedacore/keda:2.15.1",
                "ghcr.io/kedacore/keda-metrics-apiserver:2.15.1",
                "ghcr.io/kedacore/keda-admission-webhooks:2.15.1"
            ]
        }
    },
    {
        "type": "helm",
        "details": {
            "chart": "cost-analyzer",
            "repoURL": "https://kubecost.github.io/cost-analyzer/",
            "targetRevision": "2.4.1",
            "images": [
                "gcr.io/kubecost1/cost-model:prod-2.4.1",
                "gcr.io/kubecost1/frontend:prod-2.4.1",
                "alpine/k8s:1.26.9"
            ]
        }
    },
    {
        "type": "helm",
        "details": {
            "chart": "tfy-loki",
            "repoURL": "https://truefoundry.github.io/infra-charts/",
            "targetRevision": "0.1.1",
            "images": [
                "docker.io/grafana/promtail:2.8.3",
                "docker.io/grafana/loki:2.8.4"
            ]
        }
    },
    {
        "type": "helm",
        "details": {
            "chart": "metrics-server",
            "repoURL": "https://kubernetes-sigs.github.io/metrics-server/",
            "targetRevision": "3.12.1",
            "images": [
                "registry.k8s.io/metrics-server/metrics-server:v0.7.1"
            ]
        }
    },
    {
        "type": "helm",
        "details": {
            "chart": "tfy-prometheus-config",
            "repoURL": "https://truefoundry.github.io/infra-charts/",
            "targetRevision": "0.1.13",
            "images": []
        }
    },
    {
        "type": "helm",
        "details": {
            "chart": "kube-prometheus-stack",
            "repoURL": "https://prometheus-community.github.io/helm-charts",
            "targetRevision": "69.6.0",
            "images": [
                "quay.io/prometheus/node-exporter:v1.9.0",
                "registry.k8s.io/kube-state-metrics/kube-state-metrics:v2.15.0",
                "quay.io/prometheus-operator/prometheus-operator:v0.80.1",
                "quay.io/prometheus/alertmanager:v0.28.0",
                "quay.io/prometheus/prometheus:v3.2.1",
                "registry.k8s.io/ingress-nginx/kube-webhook-certgen:v1.5.1"
            ]
        }
    },
    {
        "type": "helm",
        "details": {
            "chart": "spark-operator",
            "repoURL": "https://kubeflow.github.io/spark-operator",
            "targetRevision": "2.1.1",
            "images": [
                "docker.io/kubeflow/spark-operator:2.1.1"
            ]
        }
    },
    {
        "type": "helm",
        "details": {
            "chart": "tfy-agent",
            "repoURL": "https://truefoundry.github.io/infra-charts/",
            "targetRevision": "0.2.59",
            "images": [
                "tfy.jfrog.io/tfy-images/sds-server:c3bb65485f56faaa236f4ee02074c6da7ab269a8",
                "tfy.jfrog.io/tfy-images/tfy-agent:7452a61579c97e6b27721451a705603217fbb386",
                "tfy.jfrog.io/tfy-images/tfy-agent-proxy:ee2b4bf959a135adbafa3ce450358cb8fb7de556"
            ]
        }
    },
    {
        "type": "helm",
        "details": {
            "chart": "aws-efs-csi-driver",
            "repoURL": "https://kubernetes-sigs.github.io/aws-efs-csi-driver/",
            "targetRevision": "3.1.7",
            "images": [
                "public.ecr.aws/efs-csi-driver/amazon/aws-efs-csi-driver:v2.1.6",
                "public.ecr.aws/eks-distro/kubernetes-csi/node-driver-registrar:v2.12.0-eks-1-31-5",
                "public.ecr.aws/eks-distro/kubernetes-csi/livenessprobe:v2.14.0-eks-1-31-5",
                "public.ecr.aws/eks-distro/kubernetes-csi/external-provisioner:v5.1.0-eks-1-31-5"
            ]
        }
    },
    {
        "type": "helm",
        "details": {
            "chart": "aws-load-balancer-controller",
            "repoURL": "https://aws.github.io/eks-charts",
            "targetRevision": "1.11.0",
            "images": [
                "public.ecr.aws/eks/aws-load-balancer-controller:v2.11.0"
            ]
        }
    },
    {
        "type": "helm",
        "details": {
            "chart": "tfy-karpenter-config",
            "repoURL": "https://truefoundry.github.io/infra-charts/",
            "targetRevision": "0.1.41",
            "images": []
        }
    },
    {
        "type": "helm",
        "details": {
            "chart": "tfy-karpenter",
            "repoURL": "https://truefoundry.github.io/infra-charts/",
            "targetRevision": "0.4.4",
            "images": [
                "public.ecr.aws/karpenter/controller:1.2.1@sha256:6d771157293958fdf58ea64613e6fb5f3854ed5bebe68fdb457259e29ee68b43"
            ]
        }
    },
    {
        "type": "helm",
        "details": {
            "chart": "tfy-inferentia-operator",
            "repoURL": "https://truefoundry.github.io/infra-charts/",
            "targetRevision": "0.2.4",
            "images": [
                "public.ecr.aws/neuron/neuron-device-plugin:2.16.18.0",
                "public.ecr.aws/neuron/neuron-scheduler:2.18.3.0",
                "registry.k8s.io/kube-scheduler:v1.27.7"
            ]
        }
    },
    {
        "type": "helm",
        "details": {
            "chart": "tfy-gpu-operator",
            "repoURL": "https://truefoundry.github.io/infra-charts/",
            "targetRevision": "0.1.28",
            "images": [
                "registry.k8s.io/nfd/node-feature-discovery:v0.16.6",
                "alpine:3.20",
                "nvcr.io/nvidia/gpu-operator:v24.9.0"
            ]
        }
    },
    {
        "type": "helm",
        "details": {
            "chart": "tfy-jspolicy-config",
            "repoURL": "https://truefoundry.github.io/infra-charts/",
            "targetRevision": "0.2.2",
            "images": []
        }
    },
    {
        "type": "helm",
        "details": {
            "chart": "truefoundry",
            "repoURL": "oci://tfy.jfrog.io/tfy-helm",
<<<<<<< HEAD
            "targetRevision": "0.42.3",
=======
            "targetRevision": "0.46.0",
>>>>>>> 1ed5fe41
            "images": [
                "tfy.jfrog.io/tfy-private-images/mlfoundry-server:v0.38.0",
                "tfy.jfrog.io/tfy-private-images/servicefoundry-server:v0.46.0",
                "tfy.jfrog.io/tfy-private-images/sfy-manifest-service:v0.40.0",
                "tfy.jfrog.io/tfy-private-images/tfy-controller:v0.18.0",
                "tfy.jfrog.io/tfy-private-images/tfy-k8s-controller:v0.41.0",
                "tfy.jfrog.io/tfy-private-images/truefoundry-frontend-app:v0.45.0",
                "tfy.jfrog.io/tfy-mirror/bitnami/postgresql:16.2.0-debian-12-r12",
                "tfy.jfrog.io/tfy-mirror/moby/buildkit:v0.16.0",
                "tfy.jfrog.io/tfy-mirror/nats:2.10.24-alpine3.21",
                "tfy.jfrog.io/tfy-mirror/natsio/nats-server-config-reloader:0.14.3",
                "tfy.jfrog.io/tfy-mirror/natsio/prometheus-nats-exporter:0.15.0",
                "tfy.jfrog.io/tfy-images/truefoundry-bootstrap:0.1.3"
            ]
        }
    },
    {
        "type": "helm",
        "details": {
            "chart": "argo-cd",
            "repoURL": "https://argoproj.github.io/argo-helm",
            "targetRevision": "7.4.4",
            "images": [
                "quay.io/argoproj/argocd:v2.12.1",
                "public.ecr.aws/docker/library/redis:7.2.4-alpine"
            ]
        }
    },
    {
        "type": "helm",
        "details": {
            "chart": "tfy-istio-ingress",
            "repoURL": "https://truefoundry.github.io/infra-charts/",
            "targetRevision": "0.2.0",
            "images": [
                "auto"
            ]
        }
    },
    {
        "type": "helm",
        "details": {
            "chart": "aws-ebs-csi-driver",
            "repoURL": "https://kubernetes-sigs.github.io/aws-ebs-csi-driver",
            "targetRevision": "2.39.3",
            "images": [
                "public.ecr.aws/ebs-csi-driver/aws-ebs-csi-driver:v1.39.0",
                "public.ecr.aws/eks-distro/kubernetes-csi/node-driver-registrar:v2.13.0-eks-1-31-12",
                "public.ecr.aws/eks-distro/kubernetes-csi/livenessprobe:v2.14.0-eks-1-31-12",
                "public.ecr.aws/eks-distro/kubernetes-csi/external-provisioner:v5.1.0-eks-1-31-12",
                "public.ecr.aws/eks-distro/kubernetes-csi/external-attacher:v4.8.0-eks-1-31-12",
                "public.ecr.aws/eks-distro/kubernetes-csi/external-resizer:v1.12.0-eks-1-31-11",
                "us-central1-docker.pkg.dev/k8s-staging-test-infra/images/kubekins-e2e:v20241230-3006692a6f-master"
            ]
        }
    },
    {
        "type": "image",
        "details": {
            "registryURL": "quay.io/argoproj/argo-rollouts:v1.8.0",
            "platforms": [
                {
                    "os": "linux",
                    "architecture": "amd64"
                },
                {
                    "os": "linux",
                    "architecture": "arm64"
                }
            ]
        }
    },
    {
        "type": "image",
        "details": {
            "registryURL": "quay.io/argoproj/workflow-controller:v3.5.11",
            "platforms": [
                {
                    "os": "linux",
                    "architecture": "amd64"
                },
                {
                    "os": "linux",
                    "architecture": "arm64"
                }
            ]
        }
    },
    {
        "type": "image",
        "details": {
            "registryURL": "quay.io/argoproj/argocli:v3.5.11",
            "platforms": [
                {
                    "os": "linux",
                    "architecture": "amd64"
                },
                {
                    "os": "linux",
                    "architecture": "arm64"
                }
            ]
        }
    },
    {
        "type": "image",
        "details": {
            "registryURL": "quay.io/jetstack/cert-manager-cainjector:v1.15.0",
            "platforms": [
                {
                    "os": "linux",
                    "architecture": "amd64"
                },
                {
                    "os": "linux",
                    "architecture": "arm"
                },
                {
                    "os": "linux",
                    "architecture": "arm64"
                },
                {
                    "os": "linux",
                    "architecture": "ppc64le"
                },
                {
                    "os": "linux",
                    "architecture": "s390x"
                }
            ]
        }
    },
    {
        "type": "image",
        "details": {
            "registryURL": "quay.io/jetstack/cert-manager-controller:v1.15.0",
            "platforms": [
                {
                    "os": "linux",
                    "architecture": "amd64"
                },
                {
                    "os": "linux",
                    "architecture": "arm"
                },
                {
                    "os": "linux",
                    "architecture": "arm64"
                },
                {
                    "os": "linux",
                    "architecture": "ppc64le"
                },
                {
                    "os": "linux",
                    "architecture": "s390x"
                }
            ]
        }
    },
    {
        "type": "image",
        "details": {
            "registryURL": "quay.io/jetstack/cert-manager-webhook:v1.15.0",
            "platforms": [
                {
                    "os": "linux",
                    "architecture": "amd64"
                },
                {
                    "os": "linux",
                    "architecture": "arm"
                },
                {
                    "os": "linux",
                    "architecture": "arm64"
                },
                {
                    "os": "linux",
                    "architecture": "ppc64le"
                },
                {
                    "os": "linux",
                    "architecture": "s390x"
                }
            ]
        }
    },
    {
        "type": "image",
        "details": {
            "registryURL": "quay.io/jetstack/cert-manager-startupapicheck:v1.15.0",
            "platforms": [
                {
                    "os": "linux",
                    "architecture": "amd64"
                },
                {
                    "os": "linux",
                    "architecture": "arm"
                },
                {
                    "os": "linux",
                    "architecture": "arm64"
                },
                {
                    "os": "linux",
                    "architecture": "ppc64le"
                },
                {
                    "os": "linux",
                    "architecture": "s390x"
                }
            ]
        }
    },
    {
        "type": "image",
        "details": {
            "registryURL": "tfy.jfrog.io/tfy-images/elasti-operator:3a1a1a1ff207c87b58321fc86777b91d43e8f525",
            "platforms": [
                {
                    "os": "linux",
                    "architecture": "amd64"
                },
                {
                    "os": "linux",
                    "architecture": "arm64"
                }
            ]
        }
    },
    {
        "type": "image",
        "details": {
            "registryURL": "tfy.jfrog.io/tfy-images/elasti-resolver:3a1a1a1ff207c87b58321fc86777b91d43e8f525",
            "platforms": [
                {
                    "os": "linux",
                    "architecture": "amd64"
                },
                {
                    "os": "linux",
                    "architecture": "arm64"
                }
            ]
        }
    },
    {
        "type": "image",
        "details": {
            "registryURL": "quay.io/kiwigrid/k8s-sidecar:1.24.6",
            "platforms": [
                {
                    "os": "linux",
                    "architecture": "amd64"
                },
                {
                    "os": "linux",
                    "architecture": "arm64"
                },
                {
                    "os": "linux",
                    "architecture": "arm"
                },
                {
                    "os": "linux",
                    "architecture": "ppc64le"
                },
                {
                    "os": "linux",
                    "architecture": "s390x"
                }
            ]
        }
    },
    {
        "type": "image",
        "details": {
            "registryURL": "docker.io/grafana/grafana:10.0.3",
            "platforms": [
                {
                    "os": "linux",
                    "architecture": "amd64"
                },
                {
                    "os": "linux",
                    "architecture": "arm64"
                },
                {
                    "os": "linux",
                    "architecture": "arm"
                }
            ]
        }
    },
    {
        "type": "image",
        "details": {
            "registryURL": "docker.io/library/busybox:1.31.1",
            "platforms": [
                {
                    "os": "linux",
                    "architecture": "amd64"
                },
                {
                    "os": "linux",
                    "architecture": "arm"
                },
                {
                    "os": "linux",
                    "architecture": "arm"
                },
                {
                    "os": "linux",
                    "architecture": "arm"
                },
                {
                    "os": "linux",
                    "architecture": "arm64"
                },
                {
                    "os": "linux",
                    "architecture": "386"
                },
                {
                    "os": "linux",
                    "architecture": "mips64le"
                },
                {
                    "os": "linux",
                    "architecture": "ppc64le"
                },
                {
                    "os": "linux",
                    "architecture": "s390x"
                }
            ]
        }
    },
    {
        "type": "image",
        "details": {
            "registryURL": "docker.io/bats/bats:v1.4.1",
            "platforms": [
                {
                    "os": "linux",
                    "architecture": "amd64"
                },
                {
                    "os": "linux",
                    "architecture": "arm64"
                },
                {
                    "os": "linux",
                    "architecture": "ppc64le"
                },
                {
                    "os": "linux",
                    "architecture": "s390x"
                },
                {
                    "os": "linux",
                    "architecture": "386"
                },
                {
                    "os": "linux",
                    "architecture": "arm"
                },
                {
                    "os": "linux",
                    "architecture": "arm"
                }
            ]
        }
    },
    {
        "type": "image",
        "details": {
            "registryURL": "gcr.io/istio-release/pilot:1.25.1",
            "platforms": [
                {
                    "os": "linux",
                    "architecture": "arm64"
                },
                {
                    "os": "linux",
                    "architecture": "amd64"
                }
            ]
        }
    },
    {
        "type": "image",
        "details": {
            "registryURL": "loftsh/jspolicy:0.2.2",
            "platforms": [
                {
                    "os": "linux",
                    "architecture": "amd64"
                }
            ]
        }
    },
    {
        "type": "image",
        "details": {
            "registryURL": "ghcr.io/kedacore/keda:2.15.1",
            "platforms": [
                {
                    "os": "linux",
                    "architecture": "amd64"
                },
                {
                    "os": "linux",
                    "architecture": "arm64"
                }
            ]
        }
    },
    {
        "type": "image",
        "details": {
            "registryURL": "ghcr.io/kedacore/keda-metrics-apiserver:2.15.1",
            "platforms": [
                {
                    "os": "linux",
                    "architecture": "amd64"
                },
                {
                    "os": "linux",
                    "architecture": "arm64"
                }
            ]
        }
    },
    {
        "type": "image",
        "details": {
            "registryURL": "ghcr.io/kedacore/keda-admission-webhooks:2.15.1",
            "platforms": [
                {
                    "os": "linux",
                    "architecture": "amd64"
                },
                {
                    "os": "linux",
                    "architecture": "arm64"
                }
            ]
        }
    },
    {
        "type": "image",
        "details": {
            "registryURL": "gcr.io/kubecost1/cost-model:prod-2.4.1",
            "platforms": [
                {
                    "os": "linux",
                    "architecture": "amd64"
                },
                {
                    "os": "linux",
                    "architecture": "arm64"
                }
            ]
        }
    },
    {
        "type": "image",
        "details": {
            "registryURL": "gcr.io/kubecost1/frontend:prod-2.4.1",
            "platforms": [
                {
                    "os": "linux",
                    "architecture": "amd64"
                },
                {
                    "os": "linux",
                    "architecture": "arm64"
                }
            ]
        }
    },
    {
        "type": "image",
        "details": {
            "registryURL": "alpine/k8s:1.26.9",
            "platforms": [
                {
                    "os": "linux",
                    "architecture": "amd64"
                },
                {
                    "os": "linux",
                    "architecture": "arm64"
                }
            ]
        }
    },
    {
        "type": "image",
        "details": {
            "registryURL": "docker.io/grafana/promtail:2.8.3",
            "platforms": [
                {
                    "os": "linux",
                    "architecture": "amd64"
                },
                {
                    "os": "linux",
                    "architecture": "arm64"
                },
                {
                    "os": "linux",
                    "architecture": "arm"
                }
            ]
        }
    },
    {
        "type": "image",
        "details": {
            "registryURL": "docker.io/grafana/loki:2.8.4",
            "platforms": [
                {
                    "os": "linux",
                    "architecture": "amd64"
                },
                {
                    "os": "linux",
                    "architecture": "arm64"
                },
                {
                    "os": "linux",
                    "architecture": "arm"
                }
            ]
        }
    },
    {
        "type": "image",
        "details": {
            "registryURL": "registry.k8s.io/metrics-server/metrics-server:v0.7.1",
            "platforms": [
                {
                    "os": "linux",
                    "architecture": "amd64"
                },
                {
                    "os": "linux",
                    "architecture": "arm"
                },
                {
                    "os": "linux",
                    "architecture": "arm64"
                },
                {
                    "os": "linux",
                    "architecture": "ppc64le"
                },
                {
                    "os": "linux",
                    "architecture": "s390x"
                }
            ]
        }
    },
    {
        "type": "image",
        "details": {
            "registryURL": "quay.io/prometheus/node-exporter:v1.9.0",
            "platforms": [
                {
                    "os": "linux",
                    "architecture": "amd64"
                },
                {
                    "os": "linux",
                    "architecture": "arm64"
                },
                {
                    "os": "linux",
                    "architecture": "arm"
                },
                {
                    "os": "linux",
                    "architecture": "ppc64le"
                },
                {
                    "os": "linux",
                    "architecture": "s390x"
                }
            ]
        }
    },
    {
        "type": "image",
        "details": {
            "registryURL": "registry.k8s.io/kube-state-metrics/kube-state-metrics:v2.15.0",
            "platforms": [
                {
                    "os": "linux",
                    "architecture": "amd64"
                },
                {
                    "os": "linux",
                    "architecture": "arm"
                },
                {
                    "os": "linux",
                    "architecture": "arm64"
                },
                {
                    "os": "linux",
                    "architecture": "ppc64le"
                },
                {
                    "os": "linux",
                    "architecture": "s390x"
                }
            ]
        }
    },
    {
        "type": "image",
        "details": {
            "registryURL": "quay.io/prometheus-operator/prometheus-operator:v0.80.1",
            "platforms": [
                {
                    "os": "linux",
                    "architecture": "amd64"
                },
                {
                    "os": "linux",
                    "architecture": "arm"
                },
                {
                    "os": "linux",
                    "architecture": "arm64"
                },
                {
                    "os": "linux",
                    "architecture": "ppc64le"
                },
                {
                    "os": "linux",
                    "architecture": "s390x"
                }
            ]
        }
    },
    {
        "type": "image",
        "details": {
            "registryURL": "quay.io/prometheus/alertmanager:v0.28.0"
        }
    },
    {
        "type": "image",
        "details": {
            "registryURL": "quay.io/prometheus/prometheus:v3.2.1"
        }
    },
    {
        "type": "image",
        "details": {
            "registryURL": "registry.k8s.io/ingress-nginx/kube-webhook-certgen:v1.5.1",
            "platforms": [
                {
                    "os": "linux",
                    "architecture": "amd64"
                },
                {
                    "os": "linux",
                    "architecture": "arm"
                },
                {
                    "os": "linux",
                    "architecture": "arm64"
                }
            ]
        }
    },
    {
        "type": "image",
        "details": {
            "registryURL": "docker.io/kubeflow/spark-operator:2.1.1",
            "platforms": [
                {
                    "os": "linux",
                    "architecture": "amd64"
                },
                {
                    "os": "linux",
                    "architecture": "arm64"
                }
            ]
        }
    },
    {
        "type": "image",
        "details": {
            "registryURL": "tfy.jfrog.io/tfy-images/sds-server:c3bb65485f56faaa236f4ee02074c6da7ab269a8",
            "platforms": [
                {
                    "os": "linux",
                    "architecture": "amd64"
                },
                {
                    "os": "linux",
                    "architecture": "arm64"
                }
            ]
        }
    },
    {
        "type": "image",
        "details": {
            "registryURL": "tfy.jfrog.io/tfy-images/tfy-agent:7452a61579c97e6b27721451a705603217fbb386",
            "platforms": [
                {
                    "os": "linux",
                    "architecture": "arm64"
                },
                {
                    "os": "linux",
                    "architecture": "amd64"
                }
            ]
        }
    },
    {
        "type": "image",
        "details": {
            "registryURL": "tfy.jfrog.io/tfy-images/tfy-agent-proxy:ee2b4bf959a135adbafa3ce450358cb8fb7de556",
            "platforms": [
                {
                    "os": "linux",
                    "architecture": "amd64"
                },
                {
                    "os": "linux",
                    "architecture": "arm64"
                }
            ]
        }
    },
    {
        "type": "image",
        "details": {
            "registryURL": "public.ecr.aws/efs-csi-driver/amazon/aws-efs-csi-driver:v2.1.6",
            "platforms": [
                {
                    "os": "linux",
                    "architecture": "amd64"
                },
                {
                    "os": "linux",
                    "architecture": "arm64"
                }
            ]
        }
    },
    {
        "type": "image",
        "details": {
            "registryURL": "public.ecr.aws/eks-distro/kubernetes-csi/node-driver-registrar:v2.12.0-eks-1-31-5",
            "platforms": [
                {
                    "os": "linux",
                    "architecture": "amd64"
                },
                {
                    "os": "linux",
                    "architecture": "arm64"
                },
                {
                    "os": "windows",
                    "architecture": "amd64"
                },
                {
                    "os": "windows",
                    "architecture": "amd64"
                },
                {
                    "os": "windows",
                    "architecture": "amd64"
                }
            ]
        }
    },
    {
        "type": "image",
        "details": {
            "registryURL": "public.ecr.aws/eks-distro/kubernetes-csi/livenessprobe:v2.14.0-eks-1-31-5",
            "platforms": [
                {
                    "os": "linux",
                    "architecture": "amd64"
                },
                {
                    "os": "linux",
                    "architecture": "arm64"
                },
                {
                    "os": "windows",
                    "architecture": "amd64"
                },
                {
                    "os": "windows",
                    "architecture": "amd64"
                },
                {
                    "os": "windows",
                    "architecture": "amd64"
                }
            ]
        }
    },
    {
        "type": "image",
        "details": {
            "registryURL": "public.ecr.aws/eks-distro/kubernetes-csi/external-provisioner:v5.1.0-eks-1-31-5",
            "platforms": [
                {
                    "os": "linux",
                    "architecture": "amd64"
                },
                {
                    "os": "linux",
                    "architecture": "arm64"
                }
            ]
        }
    },
    {
        "type": "image",
        "details": {
            "registryURL": "public.ecr.aws/eks/aws-load-balancer-controller:v2.11.0",
            "platforms": [
                {
                    "os": "linux",
                    "architecture": "amd64"
                },
                {
                    "os": "linux",
                    "architecture": "arm64"
                }
            ]
        }
    },
    {
        "type": "image",
        "details": {
            "registryURL": "public.ecr.aws/karpenter/controller:1.2.1@sha256:6d771157293958fdf58ea64613e6fb5f3854ed5bebe68fdb457259e29ee68b43",
            "platforms": [
                {
                    "os": "linux",
                    "architecture": "amd64"
                },
                {
                    "os": "linux",
                    "architecture": "arm64"
                }
            ]
        }
    },
    {
        "type": "image",
        "details": {
            "registryURL": "public.ecr.aws/neuron/neuron-device-plugin:2.16.18.0",
            "platforms": []
        }
    },
    {
        "type": "image",
        "details": {
            "registryURL": "public.ecr.aws/neuron/neuron-scheduler:2.18.3.0",
            "platforms": []
        }
    },
    {
        "type": "image",
        "details": {
            "registryURL": "registry.k8s.io/kube-scheduler:v1.27.7",
            "platforms": [
                {
                    "os": "linux",
                    "architecture": "amd64"
                },
                {
                    "os": "linux",
                    "architecture": "arm64"
                },
                {
                    "os": "linux",
                    "architecture": "ppc64le"
                },
                {
                    "os": "linux",
                    "architecture": "s390x"
                }
            ]
        }
    },
    {
        "type": "image",
        "details": {
            "registryURL": "registry.k8s.io/nfd/node-feature-discovery:v0.16.6",
            "platforms": [
                {
                    "os": "linux",
                    "architecture": "amd64"
                },
                {
                    "os": "linux",
                    "architecture": "arm64"
                }
            ]
        }
    },
    {
        "type": "image",
        "details": {
            "registryURL": "alpine:3.20",
            "platforms": [
                {
                    "os": "linux",
                    "architecture": "amd64"
                },
                {
                    "os": "linux",
                    "architecture": "arm"
                },
                {
                    "os": "linux",
                    "architecture": "arm"
                },
                {
                    "os": "linux",
                    "architecture": "arm64"
                },
                {
                    "os": "linux",
                    "architecture": "386"
                },
                {
                    "os": "linux",
                    "architecture": "ppc64le"
                },
                {
                    "os": "linux",
                    "architecture": "riscv64"
                },
                {
                    "os": "linux",
                    "architecture": "s390x"
                }
            ]
        }
    },
    {
        "type": "image",
        "details": {
            "registryURL": "nvcr.io/nvidia/gpu-operator:v24.9.0",
            "platforms": [
                {
                    "os": "linux",
                    "architecture": "amd64"
                },
                {
                    "os": "linux",
                    "architecture": "arm64"
                }
            ]
        }
    },
    {
        "type": "image",
        "details": {
            "registryURL": "tfy.jfrog.io/tfy-private-images/mlfoundry-server:v0.38.0",
            "platforms": [
                {
                    "os": "linux",
                    "architecture": "amd64"
                },
                {
                    "os": "linux",
                    "architecture": "arm64"
                }
            ]
        }
    },
    {
        "type": "image",
        "details": {
            "registryURL": "tfy.jfrog.io/tfy-private-images/servicefoundry-server:v0.46.0",
            "platforms": [
                {
                    "os": "linux",
                    "architecture": "amd64"
                },
                {
                    "os": "linux",
                    "architecture": "arm64"
                }
            ]
        }
    },
    {
        "type": "image",
        "details": {
            "registryURL": "tfy.jfrog.io/tfy-private-images/sfy-manifest-service:v0.40.0",
            "platforms": [
                {
                    "os": "linux",
                    "architecture": "amd64"
                },
                {
                    "os": "linux",
                    "architecture": "arm64"
                }
            ]
        }
    },
    {
        "type": "image",
        "details": {
            "registryURL": "tfy.jfrog.io/tfy-private-images/tfy-controller:v0.18.0",
            "platforms": [
                {
                    "os": "linux",
                    "architecture": "amd64"
                },
                {
                    "os": "linux",
                    "architecture": "arm64"
                }
            ]
        }
    },
    {
        "type": "image",
        "details": {
            "registryURL": "tfy.jfrog.io/tfy-private-images/tfy-k8s-controller:v0.41.0",
            "platforms": [
                {
                    "os": "linux",
                    "architecture": "arm64"
                },
                {
                    "os": "linux",
                    "architecture": "amd64"
                }
            ]
        }
    },
    {
        "type": "image",
        "details": {
            "registryURL": "tfy.jfrog.io/tfy-private-images/truefoundry-frontend-app:v0.45.0",
            "platforms": []
        }
    },
    {
        "type": "image",
        "details": {
            "registryURL": "tfy.jfrog.io/tfy-mirror/bitnami/postgresql:16.2.0-debian-12-r12",
            "platforms": [
                {
                    "os": "linux",
                    "architecture": "amd64"
                },
                {
                    "os": "linux",
                    "architecture": "arm64"
                }
            ]
        }
    },
    {
        "type": "image",
        "details": {
            "registryURL": "tfy.jfrog.io/tfy-mirror/moby/buildkit:v0.16.0",
            "platforms": [
                {
                    "os": "linux",
                    "architecture": "amd64"
                },
                {
                    "os": "linux",
                    "architecture": "arm"
                },
                {
                    "os": "linux",
                    "architecture": "arm64"
                },
                {
                    "os": "linux",
                    "architecture": "s390x"
                },
                {
                    "os": "linux",
                    "architecture": "ppc64le"
                },
                {
                    "os": "linux",
                    "architecture": "riscv64"
                }
            ]
        }
    },
    {
        "type": "image",
        "details": {
            "registryURL": "tfy.jfrog.io/tfy-mirror/nats:2.10.24-alpine3.21",
            "platforms": [
                {
                    "os": "linux",
                    "architecture": "amd64"
                },
                {
                    "os": "linux",
                    "architecture": "arm"
                },
                {
                    "os": "linux",
                    "architecture": "arm"
                },
                {
                    "os": "linux",
                    "architecture": "arm64"
                },
                {
                    "os": "linux",
                    "architecture": "ppc64le"
                },
                {
                    "os": "linux",
                    "architecture": "s390x"
                }
            ]
        }
    },
    {
        "type": "image",
        "details": {
            "registryURL": "tfy.jfrog.io/tfy-mirror/natsio/nats-server-config-reloader:0.14.3",
            "platforms": [
                {
                    "os": "linux",
                    "architecture": "amd64"
                },
                {
                    "os": "linux",
                    "architecture": "arm"
                },
                {
                    "os": "linux",
                    "architecture": "arm"
                },
                {
                    "os": "linux",
                    "architecture": "arm64"
                }
            ]
        }
    },
    {
        "type": "image",
        "details": {
            "registryURL": "tfy.jfrog.io/tfy-mirror/natsio/prometheus-nats-exporter:0.15.0",
            "platforms": [
                {
                    "os": "linux",
                    "architecture": "amd64"
                },
                {
                    "os": "linux",
                    "architecture": "arm"
                },
                {
                    "os": "linux",
                    "architecture": "arm"
                },
                {
                    "os": "linux",
                    "architecture": "arm64"
                }
            ]
        }
    },
    {
        "type": "image",
        "details": {
            "registryURL": "tfy.jfrog.io/tfy-images/truefoundry-bootstrap:0.1.3",
            "platforms": [
                {
                    "os": "linux",
                    "architecture": "amd64"
                },
                {
                    "os": "linux",
                    "architecture": "arm64"
                }
            ]
        }
    },
    {
        "type": "image",
        "details": {
            "registryURL": "quay.io/argoproj/argocd:v2.12.1",
            "platforms": [
                {
                    "os": "linux",
                    "architecture": "amd64"
                },
                {
                    "os": "linux",
                    "architecture": "arm64"
                },
                {
                    "os": "linux",
                    "architecture": "s390x"
                },
                {
                    "os": "linux",
                    "architecture": "ppc64le"
                }
            ]
        }
    },
    {
        "type": "image",
        "details": {
            "registryURL": "public.ecr.aws/docker/library/redis:7.2.4-alpine",
            "platforms": [
                {
                    "os": "linux",
                    "architecture": "amd64"
                },
                {
                    "os": "linux",
                    "architecture": "arm"
                },
                {
                    "os": "linux",
                    "architecture": "arm"
                },
                {
                    "os": "linux",
                    "architecture": "arm64"
                },
                {
                    "os": "linux",
                    "architecture": "386"
                },
                {
                    "os": "linux",
                    "architecture": "ppc64le"
                },
                {
                    "os": "linux",
                    "architecture": "s390x"
                }
            ]
        }
    },
    {
        "type": "image",
        "details": {
            "registryURL": "auto",
            "platforms": []
        }
    },
    {
        "type": "image",
        "details": {
            "registryURL": "public.ecr.aws/ebs-csi-driver/aws-ebs-csi-driver:v1.39.0",
            "platforms": [
                {
                    "os": "linux",
                    "architecture": "amd64"
                },
                {
                    "os": "linux",
                    "architecture": "arm64"
                },
                {
                    "os": "windows",
                    "architecture": "amd64"
                },
                {
                    "os": "windows",
                    "architecture": "amd64"
                }
            ]
        }
    },
    {
        "type": "image",
        "details": {
            "registryURL": "public.ecr.aws/eks-distro/kubernetes-csi/node-driver-registrar:v2.13.0-eks-1-31-12",
            "platforms": [
                {
                    "os": "linux",
                    "architecture": "amd64"
                },
                {
                    "os": "linux",
                    "architecture": "arm64"
                },
                {
                    "os": "windows",
                    "architecture": "amd64"
                },
                {
                    "os": "windows",
                    "architecture": "amd64"
                },
                {
                    "os": "windows",
                    "architecture": "amd64"
                }
            ]
        }
    },
    {
        "type": "image",
        "details": {
            "registryURL": "public.ecr.aws/eks-distro/kubernetes-csi/livenessprobe:v2.14.0-eks-1-31-12",
            "platforms": [
                {
                    "os": "linux",
                    "architecture": "amd64"
                },
                {
                    "os": "linux",
                    "architecture": "arm64"
                },
                {
                    "os": "windows",
                    "architecture": "amd64"
                },
                {
                    "os": "windows",
                    "architecture": "amd64"
                },
                {
                    "os": "windows",
                    "architecture": "amd64"
                }
            ]
        }
    },
    {
        "type": "image",
        "details": {
            "registryURL": "public.ecr.aws/eks-distro/kubernetes-csi/external-provisioner:v5.1.0-eks-1-31-12",
            "platforms": [
                {
                    "os": "linux",
                    "architecture": "amd64"
                },
                {
                    "os": "linux",
                    "architecture": "arm64"
                }
            ]
        }
    },
    {
        "type": "image",
        "details": {
            "registryURL": "public.ecr.aws/eks-distro/kubernetes-csi/external-attacher:v4.8.0-eks-1-31-12",
            "platforms": [
                {
                    "os": "linux",
                    "architecture": "amd64"
                },
                {
                    "os": "linux",
                    "architecture": "arm64"
                }
            ]
        }
    },
    {
        "type": "image",
        "details": {
            "registryURL": "public.ecr.aws/eks-distro/kubernetes-csi/external-resizer:v1.12.0-eks-1-31-11",
            "platforms": [
                {
                    "os": "linux",
                    "architecture": "amd64"
                },
                {
                    "os": "linux",
                    "architecture": "arm64"
                }
            ]
        }
    },
    {
        "type": "image",
        "details": {
            "registryURL": "us-central1-docker.pkg.dev/k8s-staging-test-infra/images/kubekins-e2e:v20241230-3006692a6f-master",
            "platforms": [
                {
                    "os": "linux",
                    "architecture": "amd64"
                },
                {
                    "os": "linux",
                    "architecture": "arm64"
                }
            ]
        }
    },
    {
        "type": "helm",
        "details": {
            "chart": "tfy-manifests-template",
            "repoURL": "https://truefoundry.github.io/infra-charts/",
            "targetRevision": "0.2.0",
            "images": []
        }
    },
    {
        "type": "image",
        "details": {
            "registryURL": "gcr.io/istio-release/proxyv2:1.25.1-distroless"
        }
    },
    {
        "type": "image",
        "details": {
            "registryURL": "quay.io/argoproj/argocd:v2.11.3"
        }
    },
    {
        "type": "image",
        "details": {
            "registryURL": "bitnami/kubectl:1.28.5"
        }
    },
    {
        "type": "image",
        "details": {
            "registryURL": "busybox:1.35"
        }
    },
    {
        "type": "image",
        "details": {
            "registryURL": "ghcr.io/kyverno/kyverno-cli:v1.12.4"
        }
    },
    {
        "type": "image",
        "details": {
            "registryURL": "gcr.io/istio-release/proxyv2:1.25.1-distroless"
        }
    },
    {
        "type": "image",
        "details": {
            "registryURL": "quay.io/argoproj/argocd:v2.11.3"
        }
    },
    {
        "type": "image",
        "details": {
            "registryURL": "redis:7.0.14-alpine"
        }
    },
    {
        "type": "image",
        "details": {
            "registryURL": "quay.io/prometheus-operator/prometheus-config-reloader:v0.80.1"
        }
    },
    {
        "type": "image",
        "details": {
            "registryURL": "tfy.jfrog.io/tfy-images/jupyter:0.3.4-py3.10.15-sudo"
        }
    },
    {
        "type": "image",
        "details": {
            "registryURL": "tfy.jfrog.io/tfy-images/jupyter:0.3.4-py3.11.10-sudo"
        }
    },
    {
        "type": "image",
        "details": {
            "registryURL": "tfy.jfrog.io/tfy-images/jupyter:0.3.4-cu121-py3.10.15-sudo"
        }
    },
    {
        "type": "image",
        "details": {
            "registryURL": "tfy.jfrog.io/tfy-images/jupyter:0.3.4-cu121-py3.11.10-sudo"
        }
    },
    {
        "type": "image",
        "details": {
            "registryURL": "tfy.jfrog.io/tfy-images/ssh-server:0.3.4-py3.10.15"
        }
    },
    {
        "type": "image",
        "details": {
            "registryURL": "tfy.jfrog.io/tfy-images/ssh-server:0.3.4-py3.11.10"
        }
    },
    {
        "type": "image",
        "details": {
            "registryURL": "tfy.jfrog.io/tfy-images/ssh-server:0.3.4-cu121-py3.10.15"
        }
    },
    {
        "type": "image",
        "details": {
            "registryURL": "tfy.jfrog.io/tfy-images/ssh-server:0.3.4-cu121-py3.11.10"
        }
    },
    {
        "type": "image",
        "details": {
            "registryURL": "tfy.jfrog.io/tfy-images/base:0.3.4-cu121"
        }
    },
    {
        "type": "image",
        "details": {
            "registryURL": "tfy.jfrog.io/tfy-images/base:0.3.4"
        }
    },
    {
        "type": "image",
        "details": {
            "registryURL": "tfy.jfrog.io/tfy-images/tfy-model-downloader:0.1.10"
        }
    },
    {
        "type": "image",
        "details": {
            "registryURL": "tfy.jfrog.io/tfy-images/tfy-buildkit:0.1.2"
        }
    },
    {
        "type": "image",
        "details": {
            "registryURL": "tfy.jfrog.io/tfy-mirror/alpine:latest"
        }
    },
    {
        "type": "image",
        "details": {
            "registryURL": "tfy.jfrog.io/tfy-images/sfy-builder:v0.8.6"
        }
    },
    {
        "type": "image",
        "details": {
            "registryURL": "tfy.jfrog.io/tfy-images/soci-index-builder:0.2.0"
        }
    },
    {
        "type": "image",
        "details": {
            "registryURL": "tfy.jfrog.io/tfy-images/async_processor:35010ef8117b5b54bde3fee86777ec76c6b70361"
        }
    },
    {
        "type": "image",
        "details": {
            "registryURL": "tfy.jfrog.io/tfy-images/tfy-notification-sender:0.0.4"
        }
    },
    {
        "type": "image",
        "details": {
            "registryURL": "tfy.jfrog.io/tfy-images/sds-server:a523298983736077e60ac7dc09b813dd992faf3a"
        }
    },
    {
        "type": "image",
        "details": {
            "registryURL": "tfy.jfrog.io/tfy-images/ext-authz-server:db39594f6dab3215021b291dcd2d596fc5101a9a"
        }
    },
    {
        "type": "image",
        "details": {
            "registryURL": "tfy.jfrog.io/tfy-mirror/filebrowser/filebrowser:v2.23.0"
        }
    }
]<|MERGE_RESOLUTION|>--- conflicted
+++ resolved
@@ -276,11 +276,7 @@
         "details": {
             "chart": "truefoundry",
             "repoURL": "oci://tfy.jfrog.io/tfy-helm",
-<<<<<<< HEAD
-            "targetRevision": "0.42.3",
-=======
-            "targetRevision": "0.46.0",
->>>>>>> 1ed5fe41
+            "targetRevision": "0.46.1",
             "images": [
                 "tfy.jfrog.io/tfy-private-images/mlfoundry-server:v0.38.0",
                 "tfy.jfrog.io/tfy-private-images/servicefoundry-server:v0.46.0",
