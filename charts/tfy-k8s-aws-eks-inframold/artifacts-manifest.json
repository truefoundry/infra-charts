--- conflicted
+++ resolved
@@ -487,40 +487,32 @@
         "type": "image",
         "details": {
             "registryURL": "tfy.jfrog.io/tfy-images/elasti-operator:8ea1d02cc57fe9b187b4c86ff619ffe932e8f6c8",
-<<<<<<< HEAD
-            "platforms": [
-                {
-                    "os": "linux",
-                    "architecture": "amd64"
-                },
-                {
-                    "os": "linux",
-                    "architecture": "arm64"
-                }
-            ]
-=======
-            "platforms": []
->>>>>>> ea5d4c43
+            "platforms": [
+                {
+                    "os": "linux",
+                    "architecture": "amd64"
+                },
+                {
+                    "os": "linux",
+                    "architecture": "arm64"
+                }
+            ]
         }
     },
     {
         "type": "image",
         "details": {
             "registryURL": "tfy.jfrog.io/tfy-images/elasti-resolver:8ea1d02cc57fe9b187b4c86ff619ffe932e8f6c8",
-<<<<<<< HEAD
-            "platforms": [
-                {
-                    "os": "linux",
-                    "architecture": "amd64"
-                },
-                {
-                    "os": "linux",
-                    "architecture": "arm64"
-                }
-            ]
-=======
-            "platforms": []
->>>>>>> ea5d4c43
+            "platforms": [
+                {
+                    "os": "linux",
+                    "architecture": "amd64"
+                },
+                {
+                    "os": "linux",
+                    "architecture": "arm64"
+                }
+            ]
         }
     },
     {
@@ -847,16 +839,12 @@
         "type": "image",
         "details": {
             "registryURL": "tfy.jfrog.io/tfy-images/tfy-notebook-controller:fe49172698a259121f241519635b82ec30beb0c6",
-<<<<<<< HEAD
-            "platforms": [
-                {
-                    "os": "linux",
-                    "architecture": "amd64"
-                }
-            ]
-=======
-            "platforms": []
->>>>>>> ea5d4c43
+            "platforms": [
+                {
+                    "os": "linux",
+                    "architecture": "amd64"
+                }
+            ]
         }
     },
     {
@@ -1149,111 +1137,86 @@
         "type": "image",
         "details": {
             "registryURL": "tfy.jfrog.io/tfy-private-images/mlfoundry-server:v0.4.0",
-<<<<<<< HEAD
-            "platforms": [
-                {
-                    "os": "linux",
-                    "architecture": "amd64"
-                },
-                {
-                    "os": "linux",
-                    "architecture": "arm64"
-                }
-            ]
-=======
-            "platforms": []
->>>>>>> ea5d4c43
+            "platforms": [
+                {
+                    "os": "linux",
+                    "architecture": "amd64"
+                },
+                {
+                    "os": "linux",
+                    "architecture": "arm64"
+                }
+            ]
         }
     },
     {
         "type": "image",
         "details": {
             "registryURL": "tfy.jfrog.io/tfy-private-images/servicefoundry-server:v0.6.1",
-<<<<<<< HEAD
-            "platforms": [
-                {
-                    "os": "linux",
-                    "architecture": "amd64"
-                },
-                {
-                    "os": "linux",
-                    "architecture": "arm64"
-                }
-            ]
-=======
-            "platforms": []
->>>>>>> ea5d4c43
+            "platforms": [
+                {
+                    "os": "linux",
+                    "architecture": "amd64"
+                },
+                {
+                    "os": "linux",
+                    "architecture": "arm64"
+                }
+            ]
         }
     },
     {
         "type": "image",
         "details": {
             "registryURL": "tfy.jfrog.io/tfy-private-images/sfy-manifest-service:v0.3.0",
-<<<<<<< HEAD
-            "platforms": [
-                {
-                    "os": "linux",
-                    "architecture": "amd64"
-                }
-            ]
-=======
-            "platforms": []
->>>>>>> ea5d4c43
+            "platforms": [
+                {
+                    "os": "linux",
+                    "architecture": "amd64"
+                }
+            ]
         }
     },
     {
         "type": "image",
         "details": {
             "registryURL": "tfy.jfrog.io/tfy-private-images/tfy-controller:v0.2.0",
-<<<<<<< HEAD
-            "platforms": [
-                {
-                    "os": "linux",
-                    "architecture": "amd64"
-                }
-            ]
-=======
-            "platforms": []
->>>>>>> ea5d4c43
+            "platforms": [
+                {
+                    "os": "linux",
+                    "architecture": "amd64"
+                }
+            ]
         }
     },
     {
         "type": "image",
         "details": {
             "registryURL": "tfy.jfrog.io/tfy-private-images/tfy-k8s-controller:v0.3.0",
-<<<<<<< HEAD
-            "platforms": [
-                {
-                    "os": "linux",
-                    "architecture": "amd64"
-                }
-            ]
-=======
-            "platforms": []
->>>>>>> ea5d4c43
+            "platforms": [
+                {
+                    "os": "linux",
+                    "architecture": "amd64"
+                }
+            ]
         }
     },
     {
         "type": "image",
         "details": {
             "registryURL": "tfy.jfrog.io/tfy-private-images/truefoundry-frontend-app:v0.5.1",
-<<<<<<< HEAD
-            "platforms": [
-                {
-                    "os": "linux",
-                    "architecture": "amd64"
-                }
-            ]
-=======
-            "platforms": []
->>>>>>> ea5d4c43
+            "platforms": [
+                {
+                    "os": "linux",
+                    "architecture": "amd64"
+                }
+            ]
         }
     },
     {
         "type": "image",
         "details": {
             "registryURL": "tfy.jfrog.io/tfy-mirror/nats:2.10.21-alpine3.20",
-<<<<<<< HEAD
             "platforms": [
                 {
                     "os": "linux",
@@ -1280,65 +1243,54 @@
                     "architecture": "s390x"
                 }
             ]
-=======
-            "platforms": []
->>>>>>> ea5d4c43
         }
     },
     {
         "type": "image",
         "details": {
             "registryURL": "tfy.jfrog.io/tfy-mirror/natsio/nats-server-config-reloader:0.14.3",
-<<<<<<< HEAD
-            "platforms": [
-                {
-                    "os": "linux",
-                    "architecture": "amd64"
-                },
-                {
-                    "os": "linux",
-                    "architecture": "arm"
-                },
-                {
-                    "os": "linux",
-                    "architecture": "arm"
-                },
-                {
-                    "os": "linux",
-                    "architecture": "arm64"
-                }
-            ]
-=======
-            "platforms": []
->>>>>>> ea5d4c43
+            "platforms": [
+                {
+                    "os": "linux",
+                    "architecture": "amd64"
+                },
+                {
+                    "os": "linux",
+                    "architecture": "arm"
+                },
+                {
+                    "os": "linux",
+                    "architecture": "arm"
+                },
+                {
+                    "os": "linux",
+                    "architecture": "arm64"
+                }
+            ]
         }
     },
     {
         "type": "image",
         "details": {
             "registryURL": "tfy.jfrog.io/tfy-mirror/natsio/prometheus-nats-exporter:0.15.0",
-<<<<<<< HEAD
-            "platforms": [
-                {
-                    "os": "linux",
-                    "architecture": "amd64"
-                },
-                {
-                    "os": "linux",
-                    "architecture": "arm"
-                },
-                {
-                    "os": "linux",
-                    "architecture": "arm"
-                },
-                {
-                    "os": "linux",
-                    "architecture": "arm64"
-                }
-            ]
-=======
-            "platforms": []
->>>>>>> ea5d4c43
+            "platforms": [
+                {
+                    "os": "linux",
+                    "architecture": "amd64"
+                },
+                {
+                    "os": "linux",
+                    "architecture": "arm"
+                },
+                {
+                    "os": "linux",
+                    "architecture": "arm"
+                },
+                {
+                    "os": "linux",
+                    "architecture": "arm64"
+                }
+            ]
         }
     },
     {
@@ -1368,7 +1320,6 @@
         "type": "image",
         "details": {
             "registryURL": "tfy.jfrog.io/tfy-mirror/library/ubuntu:latest",
-<<<<<<< HEAD
             "platforms": [
                 {
                     "os": "linux",
@@ -1395,9 +1346,6 @@
                     "architecture": "s390x"
                 }
             ]
-=======
-            "platforms": []
->>>>>>> ea5d4c43
         }
     },
     {
