[
    {
        "type": "helm",
        "details": {
            "chart": "argo-rollouts",
            "repoURL": "https://argoproj.github.io/argo-helm",
            "targetRevision": "2.39.5",
            "images": [
                "quay.io/argoproj/argo-rollouts:v1.8.2"
            ]
        }
    },
    {
        "type": "helm",
        "details": {
            "chart": "argo-workflows",
            "repoURL": "https://argoproj.github.io/argo-helm",
            "targetRevision": "0.45.12",
            "images": [
                "quay.io/argoproj/workflow-controller:v3.6.5",
                "quay.io/argoproj/argocli:v3.6.5"
            ]
        }
    },
    {
        "type": "helm",
        "details": {
            "chart": "cert-manager",
            "repoURL": "https://charts.jetstack.io",
            "targetRevision": "v1.15.0",
            "images": [
                "quay.io/jetstack/cert-manager-cainjector:v1.15.0",
                "quay.io/jetstack/cert-manager-controller:v1.15.0",
                "quay.io/jetstack/cert-manager-webhook:v1.15.0",
                "quay.io/jetstack/cert-manager-startupapicheck:v1.15.0"
            ]
        }
    },
    {
        "type": "helm",
        "details": {
            "chart": "elasti",
            "repoURL": "oci://tfy.jfrog.io/tfy-helm",
            "targetRevision": "0.1.12",
            "images": [
                "tfy.jfrog.io/tfy-images/elasti-operator:3a1a1a1ff207c87b58321fc86777b91d43e8f525",
                "tfy.jfrog.io/tfy-images/elasti-resolver:3a1a1a1ff207c87b58321fc86777b91d43e8f525"
            ]
        }
    },
    {
        "type": "helm",
        "details": {
            "chart": "tfy-grafana",
            "repoURL": "https://truefoundry.github.io/infra-charts/",
            "targetRevision": "0.1.10",
            "images": [
                "quay.io/kiwigrid/k8s-sidecar:1.24.6",
                "docker.io/grafana/grafana:10.0.3",
                "docker.io/library/busybox:1.31.1",
                "docker.io/bats/bats:v1.4.1"
            ]
        }
    },
    {
        "type": "helm",
        "details": {
            "chart": "base",
            "repoURL": "https://istio-release.storage.googleapis.com/charts",
            "targetRevision": "1.25.1",
            "images": []
        }
    },
    {
        "type": "helm",
        "details": {
            "chart": "istiod",
            "repoURL": "https://istio-release.storage.googleapis.com/charts",
            "targetRevision": "1.25.1",
            "images": [
                "gcr.io/istio-release/pilot:1.25.1"
            ]
        }
    },
    {
        "type": "helm",
        "details": {
            "chart": "jspolicy",
            "repoURL": "https://charts.loft.sh",
            "targetRevision": "0.2.2",
            "images": [
                "loftsh/jspolicy:0.2.2"
            ]
        }
    },
    {
        "type": "helm",
        "details": {
            "chart": "keda",
            "repoURL": "https://kedacore.github.io/charts",
            "targetRevision": "2.16.1",
            "images": [
                "ghcr.io/kedacore/keda:2.16.1",
                "ghcr.io/kedacore/keda-metrics-apiserver:2.16.1",
                "ghcr.io/kedacore/keda-admission-webhooks:2.16.1"
            ]
        }
    },
    {
        "type": "helm",
        "details": {
            "chart": "cost-analyzer",
            "repoURL": "https://kubecost.github.io/cost-analyzer/",
            "targetRevision": "2.4.1",
            "images": [
                "gcr.io/kubecost1/cost-model:prod-2.4.1",
                "gcr.io/kubecost1/frontend:prod-2.4.1",
                "alpine/k8s:1.26.9"
            ]
        }
    },
    {
        "type": "helm",
        "details": {
            "chart": "tfy-loki",
            "repoURL": "https://truefoundry.github.io/infra-charts/",
            "targetRevision": "0.1.1",
            "images": [
                "docker.io/grafana/promtail:2.8.3",
                "docker.io/grafana/loki:2.8.4"
            ]
        }
    },
    {
        "type": "helm",
        "details": {
            "chart": "metrics-server",
            "repoURL": "https://kubernetes-sigs.github.io/metrics-server/",
            "targetRevision": "3.12.1",
            "images": [
                "registry.k8s.io/metrics-server/metrics-server:v0.7.1"
            ]
        }
    },
    {
        "type": "helm",
        "details": {
            "chart": "tfy-prometheus-config",
            "repoURL": "https://truefoundry.github.io/infra-charts/",
            "targetRevision": "0.1.15",
            "images": []
        }
    },
    {
        "type": "helm",
        "details": {
            "chart": "kube-prometheus-stack",
            "repoURL": "https://prometheus-community.github.io/helm-charts",
            "targetRevision": "69.6.0",
            "images": [
                "quay.io/prometheus/node-exporter:v1.9.0",
                "registry.k8s.io/kube-state-metrics/kube-state-metrics:v2.15.0",
                "quay.io/prometheus-operator/prometheus-operator:v0.80.1",
                "quay.io/prometheus/alertmanager:v0.28.0",
                "quay.io/prometheus/prometheus:v3.2.1",
                "registry.k8s.io/ingress-nginx/kube-webhook-certgen:v1.5.1"
            ]
        }
    },
    {
        "type": "helm",
        "details": {
            "chart": "spark-operator",
            "repoURL": "https://kubeflow.github.io/spark-operator",
            "targetRevision": "2.1.1",
            "images": [
                "docker.io/kubeflow/spark-operator:2.1.1"
            ]
        }
    },
    {
        "type": "helm",
        "details": {
            "chart": "tfy-agent",
            "repoURL": "https://truefoundry.github.io/infra-charts/",
            "targetRevision": "0.2.59",
            "images": [
                "tfy.jfrog.io/tfy-images/sds-server:c3bb65485f56faaa236f4ee02074c6da7ab269a8",
                "tfy.jfrog.io/tfy-images/tfy-agent:7452a61579c97e6b27721451a705603217fbb386",
                "tfy.jfrog.io/tfy-images/tfy-agent-proxy:ee2b4bf959a135adbafa3ce450358cb8fb7de556"
            ]
        }
    },
    {
        "type": "helm",
        "details": {
            "chart": "aws-efs-csi-driver",
            "repoURL": "https://kubernetes-sigs.github.io/aws-efs-csi-driver/",
            "targetRevision": "3.1.8",
            "images": [
                "public.ecr.aws/efs-csi-driver/amazon/aws-efs-csi-driver:v2.1.7",
                "public.ecr.aws/eks-distro/kubernetes-csi/node-driver-registrar:v2.13.0-eks-1-32-6",
                "public.ecr.aws/eks-distro/kubernetes-csi/livenessprobe:v2.14.0-eks-1-32-6",
                "public.ecr.aws/eks-distro/kubernetes-csi/external-provisioner:v5.2.0-eks-1-32-6"
            ]
        }
    },
    {
        "type": "helm",
        "details": {
            "chart": "aws-load-balancer-controller",
            "repoURL": "https://aws.github.io/eks-charts",
            "targetRevision": "1.12.0",
            "images": [
                "public.ecr.aws/eks/aws-load-balancer-controller:v2.12.0"
            ]
        }
    },
    {
        "type": "helm",
        "details": {
            "chart": "tfy-karpenter-config",
            "repoURL": "https://truefoundry.github.io/infra-charts/",
            "targetRevision": "0.1.41",
            "images": []
        }
    },
    {
        "type": "helm",
        "details": {
            "chart": "tfy-karpenter",
            "repoURL": "https://truefoundry.github.io/infra-charts/",
            "targetRevision": "0.4.4",
            "images": [
                "public.ecr.aws/karpenter/controller:1.2.1@sha256:6d771157293958fdf58ea64613e6fb5f3854ed5bebe68fdb457259e29ee68b43"
            ]
        }
    },
    {
        "type": "helm",
        "details": {
            "chart": "tfy-inferentia-operator",
            "repoURL": "https://truefoundry.github.io/infra-charts/",
            "targetRevision": "0.2.4",
            "images": [
                "public.ecr.aws/neuron/neuron-device-plugin:2.16.18.0",
                "public.ecr.aws/neuron/neuron-scheduler:2.18.3.0",
                "registry.k8s.io/kube-scheduler:v1.27.7"
            ]
        }
    },
    {
        "type": "helm",
        "details": {
            "chart": "tfy-gpu-operator",
            "repoURL": "https://truefoundry.github.io/infra-charts/",
            "targetRevision": "0.1.28",
            "images": [
                "registry.k8s.io/nfd/node-feature-discovery:v0.16.6",
                "alpine:3.20",
                "nvcr.io/nvidia/gpu-operator:v24.9.0"
            ]
        }
    },
    {
        "type": "helm",
        "details": {
            "chart": "tfy-jspolicy-config",
            "repoURL": "https://truefoundry.github.io/infra-charts/",
            "targetRevision": "0.2.2",
            "images": []
        }
    },
    {
        "type": "helm",
        "details": {
            "chart": "truefoundry",
            "repoURL": "oci://tfy.jfrog.io/tfy-helm",
<<<<<<< HEAD
            "targetRevision": "0.48.3",
=======
            "targetRevision": "0.48.4",
>>>>>>> 1922d929
            "images": [
                "tfy.jfrog.io/tfy-private-images/mlfoundry-server:v0.40.0",
                "tfy.jfrog.io/tfy-private-images/servicefoundry-server:v0.48.1",
                "tfy.jfrog.io/tfy-private-images/sfy-manifest-service:v0.41.1",
                "tfy.jfrog.io/tfy-private-images/tfy-controller:v0.19.0",
                "tfy.jfrog.io/tfy-private-images/tfy-k8s-controller:v0.43.0",
<<<<<<< HEAD
                "tfy.jfrog.io/tfy-private-images/truefoundry-frontend-app:v0.47.1",
=======
                "tfy.jfrog.io/tfy-private-images/truefoundry-frontend-app:v0.47.2",
>>>>>>> 1922d929
                "tfy.jfrog.io/tfy-mirror/bitnami/postgresql:16.2.0-debian-12-r12",
                "tfy.jfrog.io/tfy-mirror/moby/buildkit:v0.16.0",
                "tfy.jfrog.io/tfy-mirror/nats:2.10.24-alpine3.21",
                "tfy.jfrog.io/tfy-mirror/natsio/nats-server-config-reloader:0.14.3",
                "tfy.jfrog.io/tfy-mirror/natsio/prometheus-nats-exporter:0.15.0",
                "tfy.jfrog.io/tfy-images/truefoundry-bootstrap:0.1.3"
            ]
        }
    },
    {
        "type": "helm",
        "details": {
            "chart": "argo-cd",
            "repoURL": "https://argoproj.github.io/argo-helm",
            "targetRevision": "7.8.26",
            "images": [
                "quay.io/argoproj/argocd:v2.14.10",
                "public.ecr.aws/docker/library/redis:7.4.2-alpine"
            ]
        }
    },
    {
        "type": "helm",
        "details": {
            "chart": "tfy-istio-ingress",
            "repoURL": "https://truefoundry.github.io/infra-charts/",
            "targetRevision": "0.2.1",
            "images": [
                "auto"
            ]
        }
    },
    {
        "type": "helm",
        "details": {
            "chart": "aws-ebs-csi-driver",
            "repoURL": "https://kubernetes-sigs.github.io/aws-ebs-csi-driver",
            "targetRevision": "2.41.0",
            "images": [
                "public.ecr.aws/ebs-csi-driver/aws-ebs-csi-driver:v1.41.0",
                "public.ecr.aws/eks-distro/kubernetes-csi/node-driver-registrar:v2.13.0-eks-1-32-7",
                "public.ecr.aws/eks-distro/kubernetes-csi/livenessprobe:v2.14.0-eks-1-32-7",
                "public.ecr.aws/eks-distro/kubernetes-csi/external-provisioner:v5.2.0-eks-1-32-7",
                "public.ecr.aws/eks-distro/kubernetes-csi/external-attacher:v4.8.1-eks-1-32-7",
                "public.ecr.aws/eks-distro/kubernetes-csi/external-resizer:v1.13.2-eks-1-32-7",
                "us-central1-docker.pkg.dev/k8s-staging-test-infra/images/kubekins-e2e:v20250311-73aac21714-master"
            ]
        }
    },
    {
        "type": "image",
        "details": {
            "registryURL": "quay.io/argoproj/argo-rollouts:v1.8.2",
            "platforms": [
                {
                    "os": "linux",
                    "architecture": "amd64"
                },
                {
                    "os": "linux",
                    "architecture": "arm64"
                }
            ]
        }
    },
    {
        "type": "image",
        "details": {
            "registryURL": "quay.io/argoproj/workflow-controller:v3.6.5",
            "platforms": [
                {
                    "os": "linux",
                    "architecture": "amd64"
                },
                {
                    "os": "linux",
                    "architecture": "arm64"
                }
            ]
        }
    },
    {
        "type": "image",
        "details": {
            "registryURL": "quay.io/argoproj/argocli:v3.6.5",
            "platforms": [
                {
                    "os": "linux",
                    "architecture": "amd64"
                },
                {
                    "os": "linux",
                    "architecture": "arm64"
                }
            ]
        }
    },
    {
        "type": "image",
        "details": {
            "registryURL": "quay.io/jetstack/cert-manager-cainjector:v1.15.0",
            "platforms": [
                {
                    "os": "linux",
                    "architecture": "amd64"
                },
                {
                    "os": "linux",
                    "architecture": "arm"
                },
                {
                    "os": "linux",
                    "architecture": "arm64"
                },
                {
                    "os": "linux",
                    "architecture": "ppc64le"
                },
                {
                    "os": "linux",
                    "architecture": "s390x"
                }
            ]
        }
    },
    {
        "type": "image",
        "details": {
            "registryURL": "quay.io/jetstack/cert-manager-controller:v1.15.0",
            "platforms": [
                {
                    "os": "linux",
                    "architecture": "amd64"
                },
                {
                    "os": "linux",
                    "architecture": "arm"
                },
                {
                    "os": "linux",
                    "architecture": "arm64"
                },
                {
                    "os": "linux",
                    "architecture": "ppc64le"
                },
                {
                    "os": "linux",
                    "architecture": "s390x"
                }
            ]
        }
    },
    {
        "type": "image",
        "details": {
            "registryURL": "quay.io/jetstack/cert-manager-webhook:v1.15.0",
            "platforms": [
                {
                    "os": "linux",
                    "architecture": "amd64"
                },
                {
                    "os": "linux",
                    "architecture": "arm"
                },
                {
                    "os": "linux",
                    "architecture": "arm64"
                },
                {
                    "os": "linux",
                    "architecture": "ppc64le"
                },
                {
                    "os": "linux",
                    "architecture": "s390x"
                }
            ]
        }
    },
    {
        "type": "image",
        "details": {
            "registryURL": "quay.io/jetstack/cert-manager-startupapicheck:v1.15.0",
            "platforms": [
                {
                    "os": "linux",
                    "architecture": "amd64"
                },
                {
                    "os": "linux",
                    "architecture": "arm"
                },
                {
                    "os": "linux",
                    "architecture": "arm64"
                },
                {
                    "os": "linux",
                    "architecture": "ppc64le"
                },
                {
                    "os": "linux",
                    "architecture": "s390x"
                }
            ]
        }
    },
    {
        "type": "image",
        "details": {
            "registryURL": "tfy.jfrog.io/tfy-images/elasti-operator:3a1a1a1ff207c87b58321fc86777b91d43e8f525",
            "platforms": [
                {
                    "os": "linux",
                    "architecture": "amd64"
                },
                {
                    "os": "linux",
                    "architecture": "arm64"
                }
            ]
        }
    },
    {
        "type": "image",
        "details": {
            "registryURL": "tfy.jfrog.io/tfy-images/elasti-resolver:3a1a1a1ff207c87b58321fc86777b91d43e8f525",
            "platforms": [
                {
                    "os": "linux",
                    "architecture": "amd64"
                },
                {
                    "os": "linux",
                    "architecture": "arm64"
                }
            ]
        }
    },
    {
        "type": "image",
        "details": {
            "registryURL": "quay.io/kiwigrid/k8s-sidecar:1.24.6",
            "platforms": [
                {
                    "os": "linux",
                    "architecture": "amd64"
                },
                {
                    "os": "linux",
                    "architecture": "arm64"
                },
                {
                    "os": "linux",
                    "architecture": "arm"
                },
                {
                    "os": "linux",
                    "architecture": "ppc64le"
                },
                {
                    "os": "linux",
                    "architecture": "s390x"
                }
            ]
        }
    },
    {
        "type": "image",
        "details": {
            "registryURL": "docker.io/grafana/grafana:10.0.3",
            "platforms": [
                {
                    "os": "linux",
                    "architecture": "amd64"
                },
                {
                    "os": "linux",
                    "architecture": "arm64"
                },
                {
                    "os": "linux",
                    "architecture": "arm"
                }
            ]
        }
    },
    {
        "type": "image",
        "details": {
            "registryURL": "docker.io/library/busybox:1.31.1",
            "platforms": [
                {
                    "os": "linux",
                    "architecture": "amd64"
                },
                {
                    "os": "linux",
                    "architecture": "arm"
                },
                {
                    "os": "linux",
                    "architecture": "arm"
                },
                {
                    "os": "linux",
                    "architecture": "arm"
                },
                {
                    "os": "linux",
                    "architecture": "arm64"
                },
                {
                    "os": "linux",
                    "architecture": "386"
                },
                {
                    "os": "linux",
                    "architecture": "mips64le"
                },
                {
                    "os": "linux",
                    "architecture": "ppc64le"
                },
                {
                    "os": "linux",
                    "architecture": "s390x"
                }
            ]
        }
    },
    {
        "type": "image",
        "details": {
            "registryURL": "docker.io/bats/bats:v1.4.1",
            "platforms": [
                {
                    "os": "linux",
                    "architecture": "amd64"
                },
                {
                    "os": "linux",
                    "architecture": "arm64"
                },
                {
                    "os": "linux",
                    "architecture": "ppc64le"
                },
                {
                    "os": "linux",
                    "architecture": "s390x"
                },
                {
                    "os": "linux",
                    "architecture": "386"
                },
                {
                    "os": "linux",
                    "architecture": "arm"
                },
                {
                    "os": "linux",
                    "architecture": "arm"
                }
            ]
        }
    },
    {
        "type": "image",
        "details": {
            "registryURL": "gcr.io/istio-release/pilot:1.25.1",
            "platforms": [
                {
                    "os": "linux",
                    "architecture": "arm64"
                },
                {
                    "os": "linux",
                    "architecture": "amd64"
                }
            ]
        }
    },
    {
        "type": "image",
        "details": {
            "registryURL": "loftsh/jspolicy:0.2.2",
            "platforms": [
                {
                    "os": "linux",
                    "architecture": "amd64"
                }
            ]
        }
    },
    {
        "type": "image",
        "details": {
            "registryURL": "ghcr.io/kedacore/keda:2.16.1",
            "platforms": [
                {
                    "os": "linux",
                    "architecture": "amd64"
                },
                {
                    "os": "linux",
                    "architecture": "arm64"
                }
            ]
        }
    },
    {
        "type": "image",
        "details": {
            "registryURL": "ghcr.io/kedacore/keda-metrics-apiserver:2.16.1",
            "platforms": [
                {
                    "os": "linux",
                    "architecture": "amd64"
                },
                {
                    "os": "linux",
                    "architecture": "arm64"
                }
            ]
        }
    },
    {
        "type": "image",
        "details": {
            "registryURL": "ghcr.io/kedacore/keda-admission-webhooks:2.16.1",
            "platforms": [
                {
                    "os": "linux",
                    "architecture": "amd64"
                },
                {
                    "os": "linux",
                    "architecture": "arm64"
                }
            ]
        }
    },
    {
        "type": "image",
        "details": {
            "registryURL": "gcr.io/kubecost1/cost-model:prod-2.4.1",
            "platforms": [
                {
                    "os": "linux",
                    "architecture": "amd64"
                },
                {
                    "os": "linux",
                    "architecture": "arm64"
                }
            ]
        }
    },
    {
        "type": "image",
        "details": {
            "registryURL": "gcr.io/kubecost1/frontend:prod-2.4.1",
            "platforms": [
                {
                    "os": "linux",
                    "architecture": "amd64"
                },
                {
                    "os": "linux",
                    "architecture": "arm64"
                }
            ]
        }
    },
    {
        "type": "image",
        "details": {
            "registryURL": "alpine/k8s:1.26.9",
            "platforms": [
                {
                    "os": "linux",
                    "architecture": "amd64"
                },
                {
                    "os": "linux",
                    "architecture": "arm64"
                }
            ]
        }
    },
    {
        "type": "image",
        "details": {
            "registryURL": "docker.io/grafana/promtail:2.8.3",
            "platforms": [
                {
                    "os": "linux",
                    "architecture": "amd64"
                },
                {
                    "os": "linux",
                    "architecture": "arm64"
                },
                {
                    "os": "linux",
                    "architecture": "arm"
                }
            ]
        }
    },
    {
        "type": "image",
        "details": {
            "registryURL": "docker.io/grafana/loki:2.8.4",
            "platforms": [
                {
                    "os": "linux",
                    "architecture": "amd64"
                },
                {
                    "os": "linux",
                    "architecture": "arm64"
                },
                {
                    "os": "linux",
                    "architecture": "arm"
                }
            ]
        }
    },
    {
        "type": "image",
        "details": {
            "registryURL": "registry.k8s.io/metrics-server/metrics-server:v0.7.1",
            "platforms": [
                {
                    "os": "linux",
                    "architecture": "amd64"
                },
                {
                    "os": "linux",
                    "architecture": "arm"
                },
                {
                    "os": "linux",
                    "architecture": "arm64"
                },
                {
                    "os": "linux",
                    "architecture": "ppc64le"
                },
                {
                    "os": "linux",
                    "architecture": "s390x"
                }
            ]
        }
    },
    {
        "type": "image",
        "details": {
            "registryURL": "quay.io/prometheus/node-exporter:v1.9.0",
            "platforms": [
                {
                    "os": "linux",
                    "architecture": "amd64"
                },
                {
                    "os": "linux",
                    "architecture": "arm64"
                },
                {
                    "os": "linux",
                    "architecture": "arm"
                },
                {
                    "os": "linux",
                    "architecture": "ppc64le"
                },
                {
                    "os": "linux",
                    "architecture": "s390x"
                }
            ]
        }
    },
    {
        "type": "image",
        "details": {
            "registryURL": "registry.k8s.io/kube-state-metrics/kube-state-metrics:v2.15.0",
            "platforms": [
                {
                    "os": "linux",
                    "architecture": "amd64"
                },
                {
                    "os": "linux",
                    "architecture": "arm"
                },
                {
                    "os": "linux",
                    "architecture": "arm64"
                },
                {
                    "os": "linux",
                    "architecture": "ppc64le"
                },
                {
                    "os": "linux",
                    "architecture": "s390x"
                }
            ]
        }
    },
    {
        "type": "image",
        "details": {
            "registryURL": "quay.io/prometheus-operator/prometheus-operator:v0.80.1",
            "platforms": [
                {
                    "os": "linux",
                    "architecture": "amd64"
                },
                {
                    "os": "linux",
                    "architecture": "arm"
                },
                {
                    "os": "linux",
                    "architecture": "arm64"
                },
                {
                    "os": "linux",
                    "architecture": "ppc64le"
                },
                {
                    "os": "linux",
                    "architecture": "s390x"
                }
            ]
        }
    },
    {
        "type": "image",
        "details": {
            "registryURL": "quay.io/prometheus/alertmanager:v0.28.0"
        }
    },
    {
        "type": "image",
        "details": {
            "registryURL": "quay.io/prometheus/prometheus:v3.2.1"
        }
    },
    {
        "type": "image",
        "details": {
            "registryURL": "registry.k8s.io/ingress-nginx/kube-webhook-certgen:v1.5.1",
            "platforms": [
                {
                    "os": "linux",
                    "architecture": "amd64"
                },
                {
                    "os": "linux",
                    "architecture": "arm"
                },
                {
                    "os": "linux",
                    "architecture": "arm64"
                }
            ]
        }
    },
    {
        "type": "image",
        "details": {
            "registryURL": "docker.io/kubeflow/spark-operator:2.1.1",
            "platforms": [
                {
                    "os": "linux",
                    "architecture": "amd64"
                },
                {
                    "os": "linux",
                    "architecture": "arm64"
                }
            ]
        }
    },
    {
        "type": "image",
        "details": {
            "registryURL": "tfy.jfrog.io/tfy-images/sds-server:c3bb65485f56faaa236f4ee02074c6da7ab269a8",
            "platforms": [
                {
                    "os": "linux",
                    "architecture": "amd64"
                },
                {
                    "os": "linux",
                    "architecture": "arm64"
                }
            ]
        }
    },
    {
        "type": "image",
        "details": {
            "registryURL": "tfy.jfrog.io/tfy-images/tfy-agent:7452a61579c97e6b27721451a705603217fbb386",
            "platforms": [
                {
                    "os": "linux",
                    "architecture": "arm64"
                },
                {
                    "os": "linux",
                    "architecture": "amd64"
                }
            ]
        }
    },
    {
        "type": "image",
        "details": {
            "registryURL": "tfy.jfrog.io/tfy-images/tfy-agent-proxy:ee2b4bf959a135adbafa3ce450358cb8fb7de556",
            "platforms": [
                {
                    "os": "linux",
                    "architecture": "amd64"
                },
                {
                    "os": "linux",
                    "architecture": "arm64"
                }
            ]
        }
    },
    {
        "type": "image",
        "details": {
            "registryURL": "public.ecr.aws/efs-csi-driver/amazon/aws-efs-csi-driver:v2.1.7",
            "platforms": [
                {
                    "os": "linux",
                    "architecture": "amd64"
                },
                {
                    "os": "linux",
                    "architecture": "arm64"
                }
            ]
        }
    },
    {
        "type": "image",
        "details": {
            "registryURL": "public.ecr.aws/eks-distro/kubernetes-csi/node-driver-registrar:v2.13.0-eks-1-32-6",
            "platforms": [
                {
                    "os": "linux",
                    "architecture": "amd64"
                },
                {
                    "os": "linux",
                    "architecture": "arm64"
                },
                {
                    "os": "windows",
                    "architecture": "amd64"
                },
                {
                    "os": "windows",
                    "architecture": "amd64"
                },
                {
                    "os": "windows",
                    "architecture": "amd64"
                }
            ]
        }
    },
    {
        "type": "image",
        "details": {
            "registryURL": "public.ecr.aws/eks-distro/kubernetes-csi/livenessprobe:v2.14.0-eks-1-32-6",
            "platforms": [
                {
                    "os": "linux",
                    "architecture": "amd64"
                },
                {
                    "os": "linux",
                    "architecture": "arm64"
                },
                {
                    "os": "windows",
                    "architecture": "amd64"
                },
                {
                    "os": "windows",
                    "architecture": "amd64"
                },
                {
                    "os": "windows",
                    "architecture": "amd64"
                }
            ]
        }
    },
    {
        "type": "image",
        "details": {
            "registryURL": "public.ecr.aws/eks-distro/kubernetes-csi/external-provisioner:v5.2.0-eks-1-32-6",
            "platforms": [
                {
                    "os": "linux",
                    "architecture": "amd64"
                },
                {
                    "os": "linux",
                    "architecture": "arm64"
                }
            ]
        }
    },
    {
        "type": "image",
        "details": {
            "registryURL": "public.ecr.aws/eks/aws-load-balancer-controller:v2.12.0",
            "platforms": [
                {
                    "os": "linux",
                    "architecture": "amd64"
                },
                {
                    "os": "linux",
                    "architecture": "arm64"
                }
            ]
        }
    },
    {
        "type": "image",
        "details": {
            "registryURL": "public.ecr.aws/karpenter/controller:1.2.1@sha256:6d771157293958fdf58ea64613e6fb5f3854ed5bebe68fdb457259e29ee68b43",
            "platforms": [
                {
                    "os": "linux",
                    "architecture": "amd64"
                },
                {
                    "os": "linux",
                    "architecture": "arm64"
                }
            ]
        }
    },
    {
        "type": "image",
        "details": {
            "registryURL": "public.ecr.aws/neuron/neuron-device-plugin:2.16.18.0",
            "platforms": []
        }
    },
    {
        "type": "image",
        "details": {
            "registryURL": "public.ecr.aws/neuron/neuron-scheduler:2.18.3.0",
            "platforms": []
        }
    },
    {
        "type": "image",
        "details": {
            "registryURL": "registry.k8s.io/kube-scheduler:v1.27.7",
            "platforms": [
                {
                    "os": "linux",
                    "architecture": "amd64"
                },
                {
                    "os": "linux",
                    "architecture": "arm64"
                },
                {
                    "os": "linux",
                    "architecture": "ppc64le"
                },
                {
                    "os": "linux",
                    "architecture": "s390x"
                }
            ]
        }
    },
    {
        "type": "image",
        "details": {
            "registryURL": "registry.k8s.io/nfd/node-feature-discovery:v0.16.6",
            "platforms": [
                {
                    "os": "linux",
                    "architecture": "amd64"
                },
                {
                    "os": "linux",
                    "architecture": "arm64"
                }
            ]
        }
    },
    {
        "type": "image",
        "details": {
            "registryURL": "alpine:3.20",
            "platforms": [
                {
                    "os": "linux",
                    "architecture": "amd64"
                },
                {
                    "os": "linux",
                    "architecture": "arm"
                },
                {
                    "os": "linux",
                    "architecture": "arm"
                },
                {
                    "os": "linux",
                    "architecture": "arm64"
                },
                {
                    "os": "linux",
                    "architecture": "386"
                },
                {
                    "os": "linux",
                    "architecture": "ppc64le"
                },
                {
                    "os": "linux",
                    "architecture": "riscv64"
                },
                {
                    "os": "linux",
                    "architecture": "s390x"
                }
            ]
        }
    },
    {
        "type": "image",
        "details": {
            "registryURL": "nvcr.io/nvidia/gpu-operator:v24.9.0",
            "platforms": [
                {
                    "os": "linux",
                    "architecture": "amd64"
                },
                {
                    "os": "linux",
                    "architecture": "arm64"
                }
            ]
        }
    },
    {
        "type": "image",
        "details": {
            "registryURL": "tfy.jfrog.io/tfy-private-images/mlfoundry-server:v0.40.0",
            "platforms": [
                {
                    "os": "linux",
                    "architecture": "amd64"
                },
                {
                    "os": "linux",
                    "architecture": "arm64"
                }
            ]
        }
    },
    {
        "type": "image",
        "details": {
            "registryURL": "tfy.jfrog.io/tfy-private-images/servicefoundry-server:v0.48.1",
            "platforms": [
                {
                    "os": "linux",
                    "architecture": "arm64"
                },
                {
                    "os": "linux",
                    "architecture": "amd64"
                }
            ]
        }
    },
    {
        "type": "image",
        "details": {
            "registryURL": "tfy.jfrog.io/tfy-private-images/sfy-manifest-service:v0.41.1",
            "platforms": [
                {
                    "os": "linux",
                    "architecture": "amd64"
                },
                {
                    "os": "linux",
                    "architecture": "arm64"
                }
            ]
        }
    },
    {
        "type": "image",
        "details": {
            "registryURL": "tfy.jfrog.io/tfy-private-images/tfy-controller:v0.19.0",
            "platforms": [
                {
                    "os": "linux",
                    "architecture": "amd64"
                },
                {
                    "os": "linux",
                    "architecture": "arm64"
                }
            ]
        }
    },
    {
        "type": "image",
        "details": {
            "registryURL": "tfy.jfrog.io/tfy-private-images/tfy-k8s-controller:v0.43.0",
            "platforms": [
                {
                    "os": "linux",
                    "architecture": "amd64"
                },
                {
                    "os": "linux",
                    "architecture": "arm64"
                }
            ]
        }
    },
    {
        "type": "image",
        "details": {
<<<<<<< HEAD
            "registryURL": "tfy.jfrog.io/tfy-private-images/truefoundry-frontend-app:v0.47.1",
=======
            "registryURL": "tfy.jfrog.io/tfy-private-images/truefoundry-frontend-app:v0.47.2",
>>>>>>> 1922d929
            "platforms": []
        }
    },
    {
        "type": "image",
        "details": {
            "registryURL": "tfy.jfrog.io/tfy-mirror/bitnami/postgresql:16.2.0-debian-12-r12",
            "platforms": [
                {
                    "os": "linux",
                    "architecture": "amd64"
                },
                {
                    "os": "linux",
                    "architecture": "arm64"
                }
            ]
        }
    },
    {
        "type": "image",
        "details": {
            "registryURL": "tfy.jfrog.io/tfy-mirror/moby/buildkit:v0.16.0",
            "platforms": [
                {
                    "os": "linux",
                    "architecture": "amd64"
                },
                {
                    "os": "linux",
                    "architecture": "arm"
                },
                {
                    "os": "linux",
                    "architecture": "arm64"
                },
                {
                    "os": "linux",
                    "architecture": "s390x"
                },
                {
                    "os": "linux",
                    "architecture": "ppc64le"
                },
                {
                    "os": "linux",
                    "architecture": "riscv64"
                }
            ]
        }
    },
    {
        "type": "image",
        "details": {
            "registryURL": "tfy.jfrog.io/tfy-mirror/nats:2.10.24-alpine3.21",
            "platforms": [
                {
                    "os": "linux",
                    "architecture": "amd64"
                },
                {
                    "os": "linux",
                    "architecture": "arm"
                },
                {
                    "os": "linux",
                    "architecture": "arm"
                },
                {
                    "os": "linux",
                    "architecture": "arm64"
                },
                {
                    "os": "linux",
                    "architecture": "ppc64le"
                },
                {
                    "os": "linux",
                    "architecture": "s390x"
                }
            ]
        }
    },
    {
        "type": "image",
        "details": {
            "registryURL": "tfy.jfrog.io/tfy-mirror/natsio/nats-server-config-reloader:0.14.3",
            "platforms": [
                {
                    "os": "linux",
                    "architecture": "amd64"
                },
                {
                    "os": "linux",
                    "architecture": "arm"
                },
                {
                    "os": "linux",
                    "architecture": "arm"
                },
                {
                    "os": "linux",
                    "architecture": "arm64"
                }
            ]
        }
    },
    {
        "type": "image",
        "details": {
            "registryURL": "tfy.jfrog.io/tfy-mirror/natsio/prometheus-nats-exporter:0.15.0",
            "platforms": [
                {
                    "os": "linux",
                    "architecture": "amd64"
                },
                {
                    "os": "linux",
                    "architecture": "arm"
                },
                {
                    "os": "linux",
                    "architecture": "arm"
                },
                {
                    "os": "linux",
                    "architecture": "arm64"
                }
            ]
        }
    },
    {
        "type": "image",
        "details": {
            "registryURL": "tfy.jfrog.io/tfy-images/truefoundry-bootstrap:0.1.3",
            "platforms": [
                {
                    "os": "linux",
                    "architecture": "amd64"
                },
                {
                    "os": "linux",
                    "architecture": "arm64"
                }
            ]
        }
    },
    {
        "type": "image",
        "details": {
            "registryURL": "quay.io/argoproj/argocd:v2.14.10",
            "platforms": [
                {
                    "os": "linux",
                    "architecture": "amd64"
                },
                {
                    "os": "linux",
                    "architecture": "arm64"
                },
                {
                    "os": "linux",
                    "architecture": "s390x"
                },
                {
                    "os": "linux",
                    "architecture": "ppc64le"
                }
            ]
        }
    },
    {
        "type": "image",
        "details": {
            "registryURL": "public.ecr.aws/docker/library/redis:7.4.2-alpine",
            "platforms": [
                {
                    "os": "linux",
                    "architecture": "amd64"
                },
                {
                    "os": "linux",
                    "architecture": "arm"
                },
                {
                    "os": "linux",
                    "architecture": "arm"
                },
                {
                    "os": "linux",
                    "architecture": "arm64"
                },
                {
                    "os": "linux",
                    "architecture": "386"
                },
                {
                    "os": "linux",
                    "architecture": "ppc64le"
                },
                {
                    "os": "linux",
                    "architecture": "riscv64"
                },
                {
                    "os": "linux",
                    "architecture": "s390x"
                }
            ]
        }
    },
    {
        "type": "image",
        "details": {
            "registryURL": "auto",
            "platforms": []
        }
    },
    {
        "type": "image",
        "details": {
            "registryURL": "public.ecr.aws/ebs-csi-driver/aws-ebs-csi-driver:v1.41.0",
            "platforms": [
                {
                    "os": "linux",
                    "architecture": "amd64"
                },
                {
                    "os": "linux",
                    "architecture": "arm64"
                },
                {
                    "os": "windows",
                    "architecture": "amd64"
                },
                {
                    "os": "windows",
                    "architecture": "amd64"
                }
            ]
        }
    },
    {
        "type": "image",
        "details": {
            "registryURL": "public.ecr.aws/eks-distro/kubernetes-csi/node-driver-registrar:v2.13.0-eks-1-32-7",
            "platforms": [
                {
                    "os": "linux",
                    "architecture": "amd64"
                },
                {
                    "os": "linux",
                    "architecture": "arm64"
                },
                {
                    "os": "windows",
                    "architecture": "amd64"
                },
                {
                    "os": "windows",
                    "architecture": "amd64"
                },
                {
                    "os": "windows",
                    "architecture": "amd64"
                }
            ]
        }
    },
    {
        "type": "image",
        "details": {
            "registryURL": "public.ecr.aws/eks-distro/kubernetes-csi/livenessprobe:v2.14.0-eks-1-32-7",
            "platforms": [
                {
                    "os": "linux",
                    "architecture": "amd64"
                },
                {
                    "os": "linux",
                    "architecture": "arm64"
                },
                {
                    "os": "windows",
                    "architecture": "amd64"
                },
                {
                    "os": "windows",
                    "architecture": "amd64"
                },
                {
                    "os": "windows",
                    "architecture": "amd64"
                }
            ]
        }
    },
    {
        "type": "image",
        "details": {
            "registryURL": "public.ecr.aws/eks-distro/kubernetes-csi/external-provisioner:v5.2.0-eks-1-32-7",
            "platforms": [
                {
                    "os": "linux",
                    "architecture": "amd64"
                },
                {
                    "os": "linux",
                    "architecture": "arm64"
                }
            ]
        }
    },
    {
        "type": "image",
        "details": {
            "registryURL": "public.ecr.aws/eks-distro/kubernetes-csi/external-attacher:v4.8.1-eks-1-32-7",
            "platforms": [
                {
                    "os": "linux",
                    "architecture": "amd64"
                },
                {
                    "os": "linux",
                    "architecture": "arm64"
                }
            ]
        }
    },
    {
        "type": "image",
        "details": {
            "registryURL": "public.ecr.aws/eks-distro/kubernetes-csi/external-resizer:v1.13.2-eks-1-32-7",
            "platforms": [
                {
                    "os": "linux",
                    "architecture": "amd64"
                },
                {
                    "os": "linux",
                    "architecture": "arm64"
                }
            ]
        }
    },
    {
        "type": "image",
        "details": {
            "registryURL": "us-central1-docker.pkg.dev/k8s-staging-test-infra/images/kubekins-e2e:v20250311-73aac21714-master",
            "platforms": [
                {
                    "os": "linux",
                    "architecture": "amd64"
                },
                {
                    "os": "linux",
                    "architecture": "arm64"
                },
                {
                    "os": "linux",
                    "architecture": "ppc64le"
                }
            ]
        }
    },
    {
        "type": "helm",
        "details": {
            "chart": "tfy-manifests-template",
            "repoURL": "https://truefoundry.github.io/infra-charts/",
            "targetRevision": "0.2.0",
            "images": []
        }
    },
    {
        "type": "image",
        "details": {
            "registryURL": "gcr.io/istio-release/proxyv2:1.25.1-distroless"
        }
    },
    {
        "type": "image",
        "details": {
            "registryURL": "quay.io/argoproj/argocd:v2.11.3"
        }
    },
    {
        "type": "image",
        "details": {
            "registryURL": "bitnami/kubectl:1.28.5"
        }
    },
    {
        "type": "image",
        "details": {
            "registryURL": "busybox:1.35"
        }
    },
    {
        "type": "image",
        "details": {
            "registryURL": "ghcr.io/kyverno/kyverno-cli:v1.12.4"
        }
    },
    {
        "type": "image",
        "details": {
            "registryURL": "gcr.io/istio-release/proxyv2:1.25.1-distroless"
        }
    },
    {
        "type": "image",
        "details": {
            "registryURL": "quay.io/argoproj/argocd:v2.11.3"
        }
    },
    {
        "type": "image",
        "details": {
            "registryURL": "redis:7.0.14-alpine"
        }
    },
    {
        "type": "image",
        "details": {
            "registryURL": "quay.io/prometheus-operator/prometheus-config-reloader:v0.80.1"
        }
    },
    {
        "type": "image",
        "details": {
            "registryURL": "tfy.jfrog.io/tfy-images/jupyter:0.3.4-py3.10.15-sudo"
        }
    },
    {
        "type": "image",
        "details": {
            "registryURL": "tfy.jfrog.io/tfy-images/jupyter:0.3.4-py3.11.10-sudo"
        }
    },
    {
        "type": "image",
        "details": {
            "registryURL": "tfy.jfrog.io/tfy-images/jupyter:0.3.4-cu121-py3.10.15-sudo"
        }
    },
    {
        "type": "image",
        "details": {
            "registryURL": "tfy.jfrog.io/tfy-images/jupyter:0.3.4-cu121-py3.11.10-sudo"
        }
    },
    {
        "type": "image",
        "details": {
            "registryURL": "tfy.jfrog.io/tfy-images/ssh-server:0.3.4-py3.10.15"
        }
    },
    {
        "type": "image",
        "details": {
            "registryURL": "tfy.jfrog.io/tfy-images/ssh-server:0.3.4-py3.11.10"
        }
    },
    {
        "type": "image",
        "details": {
            "registryURL": "tfy.jfrog.io/tfy-images/ssh-server:0.3.4-cu121-py3.10.15"
        }
    },
    {
        "type": "image",
        "details": {
            "registryURL": "tfy.jfrog.io/tfy-images/ssh-server:0.3.4-cu121-py3.11.10"
        }
    },
    {
        "type": "image",
        "details": {
            "registryURL": "tfy.jfrog.io/tfy-images/base:0.3.4-cu121"
        }
    },
    {
        "type": "image",
        "details": {
            "registryURL": "tfy.jfrog.io/tfy-images/base:0.3.4"
        }
    },
    {
        "type": "image",
        "details": {
            "registryURL": "tfy.jfrog.io/tfy-images/tfy-model-downloader:0.1.10"
        }
    },
    {
        "type": "image",
        "details": {
            "registryURL": "tfy.jfrog.io/tfy-images/tfy-buildkit:0.1.2"
        }
    },
    {
        "type": "image",
        "details": {
            "registryURL": "tfy.jfrog.io/tfy-mirror/alpine:latest"
        }
    },
    {
        "type": "image",
        "details": {
            "registryURL": "tfy.jfrog.io/tfy-images/sfy-builder:v0.8.6"
        }
    },
    {
        "type": "image",
        "details": {
            "registryURL": "tfy.jfrog.io/tfy-images/soci-index-builder:0.2.0"
        }
    },
    {
        "type": "image",
        "details": {
            "registryURL": "tfy.jfrog.io/tfy-images/async_processor:35010ef8117b5b54bde3fee86777ec76c6b70361"
        }
    },
    {
        "type": "image",
        "details": {
            "registryURL": "tfy.jfrog.io/tfy-images/tfy-notification-sender:0.0.4"
        }
    },
    {
        "type": "image",
        "details": {
            "registryURL": "tfy.jfrog.io/tfy-images/sds-server:a523298983736077e60ac7dc09b813dd992faf3a"
        }
    },
    {
        "type": "image",
        "details": {
            "registryURL": "tfy.jfrog.io/tfy-images/ext-authz-server:db39594f6dab3215021b291dcd2d596fc5101a9a"
        }
    },
    {
        "type": "image",
        "details": {
            "registryURL": "tfy.jfrog.io/tfy-mirror/filebrowser/filebrowser:v2.23.0"
        }
    }
]<|MERGE_RESOLUTION|>--- conflicted
+++ resolved
@@ -276,22 +276,14 @@
         "details": {
             "chart": "truefoundry",
             "repoURL": "oci://tfy.jfrog.io/tfy-helm",
-<<<<<<< HEAD
-            "targetRevision": "0.48.3",
-=======
             "targetRevision": "0.48.4",
->>>>>>> 1922d929
             "images": [
                 "tfy.jfrog.io/tfy-private-images/mlfoundry-server:v0.40.0",
                 "tfy.jfrog.io/tfy-private-images/servicefoundry-server:v0.48.1",
                 "tfy.jfrog.io/tfy-private-images/sfy-manifest-service:v0.41.1",
                 "tfy.jfrog.io/tfy-private-images/tfy-controller:v0.19.0",
                 "tfy.jfrog.io/tfy-private-images/tfy-k8s-controller:v0.43.0",
-<<<<<<< HEAD
-                "tfy.jfrog.io/tfy-private-images/truefoundry-frontend-app:v0.47.1",
-=======
                 "tfy.jfrog.io/tfy-private-images/truefoundry-frontend-app:v0.47.2",
->>>>>>> 1922d929
                 "tfy.jfrog.io/tfy-mirror/bitnami/postgresql:16.2.0-debian-12-r12",
                 "tfy.jfrog.io/tfy-mirror/moby/buildkit:v0.16.0",
                 "tfy.jfrog.io/tfy-mirror/nats:2.10.24-alpine3.21",
@@ -1346,11 +1338,7 @@
     {
         "type": "image",
         "details": {
-<<<<<<< HEAD
-            "registryURL": "tfy.jfrog.io/tfy-private-images/truefoundry-frontend-app:v0.47.1",
-=======
             "registryURL": "tfy.jfrog.io/tfy-private-images/truefoundry-frontend-app:v0.47.2",
->>>>>>> 1922d929
             "platforms": []
         }
     },
