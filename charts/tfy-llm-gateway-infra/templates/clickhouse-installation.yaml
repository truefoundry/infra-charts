{{- if .Values.clickhouse.enabled -}}
apiVersion: "clickhouse.altinity.com/v1"
kind: "ClickHouseInstallation"
metadata:
  name: {{ .Release.Name }}
  annotations:
    argocd.argoproj.io/sync-options: Prune=false,Delete=false
spec:
  defaults:
    templates:
      serviceTemplate: svc-template
  configuration:
    clusters:
      - name: {{ .Values.clickhouse.clusterName }}
        layout:
          shardsCount: {{ .Values.clickhouse.shardsCount }}
          replicasCount: {{ .Values.clickhouse.replicasCount }}
        templates:
          podTemplate: clickhouse-stable
          dataVolumeClaimTemplate: clickhouse-data-volume
          serviceTemplate: svc-template
    zookeeper:
      nodes:
        - host: {{ tpl .Values.clickhouse.zookeeperHost . }}
          port: {{ tpl .Values.clickhouse.zookeeperPort . }}
<<<<<<< HEAD
    {{- if (tpl .Values.clickhouse.user .) }}
    users:
      clickhouse_operator/networks/ip:
        - 0.0.0.0/0
        - ::/0
      {{ tpl .Values.clickhouse.user . }}/password: {{ required ".Values.clickhouse.password is required" (tpl .Values.clickhouse.password .) }}
      {{ tpl .Values.clickhouse.user . }}/profile: default
      {{ tpl .Values.clickhouse.user . }}/quota: default
      {{ tpl .Values.clickhouse.user . }}/networks/ip:
        - 0.0.0.0/0
        - ::/0
    {{- end }}
=======
>>>>>>> 89e20df7
    files:
      config.d/named-collections.xml: |
        <clickhouse>
            <named_collections>
                <nats_config>
                    <nats_url from_env="NATS_URL"/>
                    <nats_subjects from_env="NATS_SUBJECTS"/>
                    <nats_username from_env="NATS_USERNAME"/>
                    <nats_password from_env="NATS_PASSWORD"/>
                    <nats_format from_env="NATS_FORMAT" default="JSONEachRow"/>
                    <date_time_input_format from_env="DATE_TIME_INPUT_FORMAT" default="best_effort"/>
                </nats_config>
            </named_collections>
        </clickhouse>
      config.d/log_rotation.xml: |-
        <clickhouse>
            <logger>
                <level>information</level>
                <log>/var/log/clickhouse-server/clickhouse-server.log</log>
                <errorlog>/var/log/clickhouse-server/clickhouse-server.err.log</errorlog>
                <size>100M</size>
                <count>5</count>
                <console>1</console>
            </logger>
        </clickhouse>
      users.xml: |-
        <users>
            <clickhouse_operator>
                <networks>
                    <ip>0.0.0.0/0</ip>
                    <ip>::/0</ip>
                </networks>
            </clickhouse_operator>
            {{- if (tpl .Values.global.auth.clickhouse.user .) }}
            <{{ tpl .Values.global.auth.clickhouse.user . }}>
                <password from_env="CLICKHOUSE_PASSWORD"/>
                <profile>default</profile>
                <quota>default</quota>
                <networks>
                    <ip>0.0.0.0/0</ip>
                    <ip>::/0</ip>
                </networks>
            </{{ tpl .Values.global.auth.clickhouse.user . }}>
            {{- end }}
        </users>
  templates:
    serviceTemplates:
      - name: svc-template
        generateName: clickhouse-{chi}
        spec:
          ports:
            - name: http
              port: 8123
            - name: tcp
              port: 9000
          type: ClusterIP
    podTemplates:
      - name: clickhouse-stable
        spec:
          affinity:
            podAntiAffinity:
              preferredDuringSchedulingIgnoredDuringExecution:
                - weight: 100
                  podAffinityTerm:
                    labelSelector:
                      matchExpressions:
                        - key: clickhouse.altinity.com/cluster
                          operator: In
                          values:
                            - {{ .Values.clickhouse.clusterName }}
                    topologyKey: "kubernetes.io/hostname"
          containers:
            - name: clickhouse
              image: {{ .Values.clickhouse.image }}
              env:
                - name: NATS_URL
                  value: "{{ .Values.clickhouse.nats.url }}"
                - name: NATS_SUBJECTS
                  value: "{{ .Values.clickhouse.nats.subjects }}"
                - name: NATS_USERNAME
                  value: "{{ .Values.clickhouse.nats.username }}"
                - name: NATS_PASSWORD
                  valueFrom:
                    secretKeyRef:
                      name: {{ .Values.global.auth.secretName }}
                      key: {{ .Values.global.auth.nats.clickhouseRequestLogsReaderPasswordKey }}
                - name: NATS_FORMAT
                  value: "JSONEachRow"
                - name: DATE_TIME_INPUT_FORMAT
                  value: "best_effort"
                - name: CLICKHOUSE_PASSWORD
                  valueFrom:
                    secretKeyRef:
                      name: {{ .Values.global.auth.secretName }}
                      key: {{ .Values.global.auth.clickhouse.passwordKey }}

              resources:
                requests:
                  memory: {{ .Values.clickhouse.resources.requests.memory }}
                  cpu: {{ .Values.clickhouse.resources.requests.cpu }}
                  ephemeral-storage: {{ .Values.clickhouse.resources.requests.ephemeralStorage }}
                limits:
                  memory: {{ .Values.clickhouse.resources.limits.memory }}
                  cpu: {{ .Values.clickhouse.resources.limits.cpu }}
                  ephemeral-storage: {{ .Values.clickhouse.resources.limits.ephemeralStorage }}
    volumeClaimTemplates:
      - name: clickhouse-data-volume
        spec:
          storageClassName: {{ .Values.clickhouse.storage.storageClassName }}
          accessModes:
            - ReadWriteOnce
          resources:
            requests:
              storage: {{ .Values.clickhouse.storage.size }}
{{- end }}<|MERGE_RESOLUTION|>--- conflicted
+++ resolved
@@ -23,21 +23,6 @@
       nodes:
         - host: {{ tpl .Values.clickhouse.zookeeperHost . }}
           port: {{ tpl .Values.clickhouse.zookeeperPort . }}
-<<<<<<< HEAD
-    {{- if (tpl .Values.clickhouse.user .) }}
-    users:
-      clickhouse_operator/networks/ip:
-        - 0.0.0.0/0
-        - ::/0
-      {{ tpl .Values.clickhouse.user . }}/password: {{ required ".Values.clickhouse.password is required" (tpl .Values.clickhouse.password .) }}
-      {{ tpl .Values.clickhouse.user . }}/profile: default
-      {{ tpl .Values.clickhouse.user . }}/quota: default
-      {{ tpl .Values.clickhouse.user . }}/networks/ip:
-        - 0.0.0.0/0
-        - ::/0
-    {{- end }}
-=======
->>>>>>> 89e20df7
     files:
       config.d/named-collections.xml: |
         <clickhouse>
