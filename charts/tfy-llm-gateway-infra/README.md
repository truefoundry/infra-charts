# TrueFoundry LLM Gateway Infra Stack

## Parameters

### global


### global.auth [object] auth config

| Name                     | Description | Value                        |
| ------------------------ | ----------- | ---------------------------- |
| `global.auth.secretName` | secret name | `tfy-llm-gateway-infra-auth` |

### global.auth.nats [object] nats auth config

| Name                                                      | Description                                           | Value                                          |
| --------------------------------------------------------- | ----------------------------------------------------- | ---------------------------------------------- |
| `global.auth.nats.adminPasswordKey`                       | password for nats admin user                          | `NATS_ADMIN_PASSWORD`                          |
| `global.auth.nats.llmGatewayRequestLoggerPasswordKey`     | password for nats llm-gateway-request-logger user     | `NATS_LLM_GATEWAY_REQUEST_LOGGER_PASSWORD`     |
| `global.auth.nats.clickhouseRequestLogsReaderPasswordKey` | password for nats clickhouse-request-logs-reader user | `NATS_CLICKHOUSE_REQUEST_LOGS_READER_PASSWORD` |

### global.auth.clickhouse [object] clickhouse auth config

<<<<<<< HEAD
| Name                                 | Description         | Value  |
| ------------------------------------ | ------------------- | ------ |
| `global.auth.clickhouse.user`        | clickhouse user     | `user` |
| `global.auth.clickhouse.passwordKey` | clickhouse password | `""`   |
=======
| Name                                 | Description         | Value |
| ------------------------------------ | ------------------- | ----- |
| `global.auth.clickhouse.passwordKey` | clickhouse password | `""`  |
>>>>>>> eb3fbc5f

### global.virtualService [object] virtual service config

| Name                                          | Description              | Value                       |
| --------------------------------------------- | ------------------------ | --------------------------- |
| `global.virtualService.enabled`               | enable virtual service   | `false`                     |
| `global.virtualService.gatewayName`           | gateway name             | `istio-system/tfy-wildcard` |
| `global.virtualService.natsServerHost`        | nats server host         | `""`                        |
| `global.virtualService.natsMetricsServerHost` | nats metrics server host | `""`                        |
| `global.virtualService.clickhouseServerHost`  | clickhouse server host   | `""`                        |

## Post Installtion Setup
### Add Logging Sink Configuration as env in TrueFoundry LLM Gateway

```
LOGGING_SINK_CONFIGURATION: >-
    {"type": "nats", 
    "url": "wss://<natsServerHost>", 
    "username": "llm-gateway-request-logger", 
    "password": "<llmGatewayRequestLoggerPassword>", 
    "subject": "tfy-model-logs.request-logs"}
```

### Add Clickhouse configuration as env in TrueFoundry Control Plane

```
CLICKHOUSE_HOST: https://<clickhouseServerHost>
CLICKHOUSE_USER: <clickhouse.user>
CLICKHOUSE_PASSWORD: <clickhouse.password>
```<|MERGE_RESOLUTION|>--- conflicted
+++ resolved
@@ -21,16 +21,9 @@
 
 ### global.auth.clickhouse [object] clickhouse auth config
 
-<<<<<<< HEAD
-| Name                                 | Description         | Value  |
-| ------------------------------------ | ------------------- | ------ |
-| `global.auth.clickhouse.user`        | clickhouse user     | `user` |
-| `global.auth.clickhouse.passwordKey` | clickhouse password | `""`   |
-=======
 | Name                                 | Description         | Value |
 | ------------------------------------ | ------------------- | ----- |
 | `global.auth.clickhouse.passwordKey` | clickhouse password | `""`  |
->>>>>>> eb3fbc5f
 
 ### global.virtualService [object] virtual service config
 
