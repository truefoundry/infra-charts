--- conflicted
+++ resolved
@@ -90,7 +90,10 @@
     cpu: 2
     memory: 8Gi
 
-<<<<<<< HEAD
+extraVolumes: []
+extraVolumeMounts: []
+extraEnvs: []
+
 ## Autoscaling configuration
 ##
 ## @param autoscaling.enabled Enable or disable autoscaling for the deployment.
@@ -103,12 +106,6 @@
 ##
 # @param autoscaling.targetMemoryUtilizationPercentage Target memory utilization percentage for autoscaling.
 ##
-=======
-extraVolumes: []
-extraVolumeMounts: []
-extraEnvs: []
-
->>>>>>> ea71b68f
 autoscaling:
   enabled: true
   minReplicas: 1
