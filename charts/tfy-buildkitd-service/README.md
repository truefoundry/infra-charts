# Tfy-buildkitd-service helm chart packaged by TrueFoundry
Tfy-buildkitd-service is a Helm chart provided by TrueFoundry that facilitates the deployment and management of BuildKit services in Kubernetes clusters

## Parameters

<<<<<<< HEAD
########### Parameters for tfyBuildkitdService
=======
############ Parameters for tfyBuildkitdService
>>>>>>> b47415c8

| Name                                   | Description                                                                                                       | Value                       |
| -------------------------------------- | ----------------------------------------------------------------------------------------------------------------- | --------------------------- |
| `replicaCount`                         | Number of replicas of  Value kept for future use, kept 1                                                          | `1`                         |
| `image.repository`                     | tfyBuildkitdService repository                                                                                    | `moby/buildkit`             |
| `image.pullPolicy`                     | Pull policy for tfyBuildkitdService                                                                               | `IfNotPresent`              |
<<<<<<< HEAD
| `image.tag`                            | Image tag whose default is the chart appVersion.                                                                  | `v0.16.0`                   |
=======
| `image.tag`                            | Image tag whose default is the chart appVersion.                                                                  | `v0.17.0`                   |
| `storage.enabled`                      | Bool to enable storage for tfyBuildkitdService                                                                    | `true`                      |
| `storage.accessModes`                  | Access mode for tfyBuildkitdService                                                                               | `["ReadWriteOnce"]`         |
| `storage.storageClassName`             | Storage class name for tfyBuildkitdService                                                                        | `""`                        |
| `storage.size`                         | Size of the storage for tfyBuildkitdService                                                                       | `200Gi`                     |
| `imagePullSecrets`                     | Secrets to pull images                                                                                            | `[]`                        |
| `nameOverride`                         | String to override partial name passed in helm install command                                                    | `""`                        |
| `fullnameOverride`                     | String to override full name passed in helm install command                                                       | `""`                        |
| `serviceAccount.create`                | Bool to enable serviceAccount creation                                                                            | `true`                      |
| `serviceAccount.annotations`           | Annotations to add to the serviceAccount                                                                          | `{}`                        |
| `serviceAccount.name`                  | Name of the serviceAccount to use. If not set and create is true, a name is generated using the fullname template | `""`                        |
| `podAnnotations`                       | Annotations to be added to the pod                                                                                | `{}`                        |
| `podSecurityContext`                   | Security context for the pod                                                                                      | `{}`                        |
| `securityContext.privileged`           | Security Context for the tfyBuildkitdServiceProxy container                                                       | `true`                      |
| `service.type`                         | Type for tfyBuildkitdService Service                                                                              | `ClusterIP`                 |
| `service.port`                         | Port for tfyBuildkitdService service                                                                              | `1234`                      |
| `resources.limits.cpu`                 | CPU resource limits for tfyBuildkitdService container.                                                            | `2500m`                     |
| `resources.limits.memory`              | Memory Resource limits for tfyBuildkitdService container.                                                         | `8Gi`                       |
| `resources.limits.ephemeral-storage`   | Ephemeral Storage limits for tfyBuildkitdService container.                                                       | `100Mi`                     |
| `resources.requests.cpu`               | CPU resource requests for tfyBuildkitdService container.                                                          | `2500m`                     |
| `resources.requests.memory`            | Memory Resource requests for tfyBuildkitdService container.                                                       | `8Gi`                       |
| `resources.requests.ephemeral-storage` | Ephemeral Storage requests for tfyBuildkitdService container.                                                     | `100Mi`                     |
| `extraVolumes`                         | List of Volumes to attach to tfyBuildkitdService container                                                        | `[]`                        |
| `extraVolumeMounts`                    | List of Volume Mounts to attach to tfyBuildkitdService container                                                  | `[]`                        |
| `extraEnvs`                            | List of Environment Variables to attach to tfyBuildkitdService container                                          | `[]`                        |
| `nodeSelector`                         | Parameters to select for scheduling of pod on a node                                                              | `{}`                        |
| `tolerations`                          | Taints that pod can tolerate                                                                                      | `[]`                        |
| `affinity`                             | Affinity rules for pod scheduling on a node                                                                       | `{}`                        |
| `tls.buildkitDaemonCertsSecretName`    | Name of secret containing the buildkit daemon certs                                                               | `tfy-buildkit-daemon-certs` |
| `tls.buildkitClientCertsSecretName`    | Name of secret containing the buildkit client certs                                                               | `tfy-buildkit-client-certs` |
| `tls.enabled`                          | Enable TLS for buildkitd                                                                                          | `false`                     |

| Name                                   | Description                                                                                                       | Value                       |
| -------------------------------------- | ----------------------------------------------------------------------------------------------------------------- | --------------------------- |
| `replicaCount`                         | Number of replicas of  Value kept for future use, kept 1                                                          | `1`                         |
| `image.repository`                     | tfyBuildkitdService repository                                                                                    | `moby/buildkit`             |
| `image.pullPolicy`                     | Pull policy for tfyBuildkitdService                                                                               | `IfNotPresent`              |
| `image.tag`                            | Image tag whose default is the chart appVersion.                                                                  | `v0.17.0`                   |
>>>>>>> b47415c8
| `storage.enabled`                      | Bool to enable storage for tfyBuildkitdService                                                                    | `true`                      |
| `storage.accessModes`                  | Access mode for tfyBuildkitdService                                                                               | `["ReadWriteOnce"]`         |
| `storage.storageClassName`             | Storage class name for tfyBuildkitdService                                                                        | `""`                        |
| `storage.size`                         | Size of the storage for tfyBuildkitdService                                                                       | `200Gi`                     |
| `imagePullSecrets`                     | Secrets to pull images                                                                                            | `[]`                        |
| `nameOverride`                         | String to override partial name passed in helm install command                                                    | `""`                        |
| `fullnameOverride`                     | String to override full name passed in helm install command                                                       | `""`                        |
| `serviceAccount.create`                | Bool to enable serviceAccount creation                                                                            | `true`                      |
| `serviceAccount.annotations`           | Annotations to add to the serviceAccount                                                                          | `{}`                        |
| `serviceAccount.name`                  | Name of the serviceAccount to use. If not set and create is true, a name is generated using the fullname template | `""`                        |
| `podAnnotations`                       | Annotations to be added to the pod                                                                                | `{}`                        |
| `podSecurityContext`                   | Security context for the pod                                                                                      | `{}`                        |
| `securityContext.privileged`           | Security Context for the tfyBuildkitdServiceProxy container                                                       | `true`                      |
| `service.type`                         | Type for tfyBuildkitdService Service                                                                              | `ClusterIP`                 |
| `service.port`                         | Port for tfyBuildkitdService service                                                                              | `1234`                      |
| `resources.limits.cpu`                 | CPU resource limits for tfyBuildkitdService container.                                                            | `2500m`                     |
| `resources.limits.memory`              | Memory Resource limits for tfyBuildkitdService container.                                                         | `8Gi`                       |
| `resources.limits.ephemeral-storage`   | Ephemeral Storage limits for tfyBuildkitdService container.                                                       | `100Mi`                     |
| `resources.requests.cpu`               | CPU resource requests for tfyBuildkitdService container.                                                          | `2500m`                     |
| `resources.requests.memory`            | Memory Resource requests for tfyBuildkitdService container.                                                       | `8Gi`                       |
| `resources.requests.ephemeral-storage` | Ephemeral Storage requests for tfyBuildkitdService container.                                                     | `100Mi`                     |
| `extraVolumes`                         | List of Volumes to attach to tfyBuildkitdService container                                                        | `[]`                        |
| `extraVolumeMounts`                    | List of Volume Mounts to attach to tfyBuildkitdService container                                                  | `[]`                        |
| `extraEnvs`                            | List of Environment Variables to attach to tfyBuildkitdService container                                          | `[]`                        |
| `nodeSelector`                         | Parameters to select for scheduling of pod on a node                                                              | `{}`                        |
| `tolerations`                          | Taints that pod can tolerate                                                                                      | `[]`                        |
| `affinity`                             | Affinity rules for pod scheduling on a node                                                                       | `{}`                        |
| `tls.buildkitDaemonCertsSecretName`    | Name of secret containing the buildkit daemon certs                                                               | `tfy-buildkit-daemon-certs` |
| `tls.buildkitClientCertsSecretName`    | Name of secret containing the buildkit client certs                                                               | `tfy-buildkit-client-certs` |
| `tls.enabled`                          | Enable TLS for buildkitd                                                                                          | `false`                     |

| Name                                   | Description                                                                                                       | Value                       |
| -------------------------------------- | ----------------------------------------------------------------------------------------------------------------- | --------------------------- |
| `replicaCount`                         | Number of replicas of  Value kept for future use, kept 1                                                          | `1`                         |
| `image.repository`                     | tfyBuildkitdService repository                                                                                    | `moby/buildkit`             |
| `image.pullPolicy`                     | Pull policy for tfyBuildkitdService                                                                               | `IfNotPresent`              |
| `image.tag`                            | Image tag whose default is the chart appVersion.                                                                  | `v0.16.0`                   |
| `storage.enabled`                      | Bool to enable storage for tfyBuildkitdService                                                                    | `true`                      |
| `storage.accessModes`                  | Access mode for tfyBuildkitdService                                                                               | `["ReadWriteOnce"]`         |
| `storage.storageClassName`             | Storage class name for tfyBuildkitdService                                                                        | `""`                        |
| `storage.size`                         | Size of the storage for tfyBuildkitdService                                                                       | `200Gi`                     |
| `imagePullSecrets`                     | Secrets to pull images                                                                                            | `[]`                        |
| `nameOverride`                         | String to override partial name passed in helm install command                                                    | `""`                        |
| `fullnameOverride`                     | String to override full name passed in helm install command                                                       | `""`                        |
| `serviceAccount.create`                | Bool to enable serviceAccount creation                                                                            | `true`                      |
| `serviceAccount.annotations`           | Annotations to add to the serviceAccount                                                                          | `{}`                        |
| `serviceAccount.name`                  | Name of the serviceAccount to use. If not set and create is true, a name is generated using the fullname template | `""`                        |
| `podAnnotations`                       | Annotations to be added to the pod                                                                                | `{}`                        |
| `podSecurityContext`                   | Security context for the pod                                                                                      | `{}`                        |
| `securityContext.privileged`           | Security Context for the tfyBuildkitdServiceProxy container                                                       | `true`                      |
| `service.type`                         | Type for tfyBuildkitdService Service                                                                              | `ClusterIP`                 |
| `service.port`                         | Port for tfyBuildkitdService service                                                                              | `1234`                      |
| `resources.limits.cpu`                 | CPU resource limits for tfyBuildkitdService container.                                                            | `2500m`                     |
| `resources.limits.memory`              | Memory Resource limits for tfyBuildkitdService container.                                                         | `8Gi`                       |
| `resources.limits.ephemeral-storage`   | Ephemeral Storage limits for tfyBuildkitdService container.                                                       | `100Mi`                     |
| `resources.requests.cpu`               | CPU resource requests for tfyBuildkitdService container.                                                          | `2500m`                     |
| `resources.requests.memory`            | Memory Resource requests for tfyBuildkitdService container.                                                       | `8Gi`                       |
| `resources.requests.ephemeral-storage` | Ephemeral Storage requests for tfyBuildkitdService container.                                                     | `100Mi`                     |
| `extraVolumes`                         | List of Volumes to attach to tfyBuildkitdService container                                                        | `[]`                        |
| `extraVolumeMounts`                    | List of Volume Mounts to attach to tfyBuildkitdService container                                                  | `[]`                        |
| `extraEnvs`                            | List of Environment Variables to attach to tfyBuildkitdService container                                          | `[]`                        |
| `nodeSelector`                         | Parameters to select for scheduling of pod on a node                                                              | `{}`                        |
| `tolerations`                          | Taints that pod can tolerate                                                                                      | `[]`                        |
| `affinity`                             | Affinity rules for pod scheduling on a node                                                                       | `{}`                        |
| `tls.buildkitDaemonCertsSecretName`    | Name of secret containing the buildkit daemon certs                                                               | `tfy-buildkit-daemon-certs` |
| `tls.buildkitClientCertsSecretName`    | Name of secret containing the buildkit client certs                                                               | `tfy-buildkit-client-certs` |
| `tls.enabled`                          | Enable TLS for buildkitd                                                                                          | `false`                     |

| Name                                   | Description                                                                                                       | Value                       |
| -------------------------------------- | ----------------------------------------------------------------------------------------------------------------- | --------------------------- |
| `replicaCount`                         | Number of replicas of  Value kept for future use, kept 1                                                          | `1`                         |
| `image.repository`                     | tfyBuildkitdService repository                                                                                    | `moby/buildkit`             |
| `image.pullPolicy`                     | Pull policy for tfyBuildkitdService                                                                               | `IfNotPresent`              |
| `image.tag`                            | Image tag whose default is the chart appVersion.                                                                  | `v0.16.0`                   |
| `storage.enabled`                      | Bool to enable storage for tfyBuildkitdService                                                                    | `true`                      |
| `storage.accessModes`                  | Access mode for tfyBuildkitdService                                                                               | `["ReadWriteOnce"]`         |
| `storage.storageClassName`             | Storage class name for tfyBuildkitdService                                                                        | `""`                        |
| `storage.size`                         | Size of the storage for tfyBuildkitdService                                                                       | `200Gi`                     |
| `imagePullSecrets`                     | Secrets to pull images                                                                                            | `[]`                        |
| `nameOverride`                         | String to override partial name passed in helm install command                                                    | `""`                        |
| `fullnameOverride`                     | String to override full name passed in helm install command                                                       | `""`                        |
| `serviceAccount.create`                | Bool to enable serviceAccount creation                                                                            | `true`                      |
| `serviceAccount.annotations`           | Annotations to add to the serviceAccount                                                                          | `{}`                        |
| `serviceAccount.name`                  | Name of the serviceAccount to use. If not set and create is true, a name is generated using the fullname template | `""`                        |
| `podAnnotations`                       | Annotations to be added to the pod                                                                                | `{}`                        |
| `podSecurityContext`                   | Security context for the pod                                                                                      | `{}`                        |
| `securityContext.privileged`           | Security Context for the tfyBuildkitdServiceProxy container                                                       | `true`                      |
| `service.type`                         | Type for tfyBuildkitdService Service                                                                              | `ClusterIP`                 |
| `service.port`                         | Port for tfyBuildkitdService service                                                                              | `1234`                      |
| `resources.limits.cpu`                 | CPU resource limits for tfyBuildkitdService container.                                                            | `2500m`                     |
| `resources.limits.memory`              | Memory Resource limits for tfyBuildkitdService container.                                                         | `8Gi`                       |
| `resources.limits.ephemeral-storage`   | Ephemeral Storage limits for tfyBuildkitdService container.                                                       | `100Mi`                     |
| `resources.requests.cpu`               | CPU resource requests for tfyBuildkitdService container.                                                          | `2500m`                     |
| `resources.requests.memory`            | Memory Resource requests for tfyBuildkitdService container.                                                       | `8Gi`                       |
| `resources.requests.ephemeral-storage` | Ephemeral Storage requests for tfyBuildkitdService container.                                                     | `100Mi`                     |
| `extraVolumes`                         | List of Volumes to attach to tfyBuildkitdService container                                                        | `[]`                        |
| `extraVolumeMounts`                    | List of Volume Mounts to attach to tfyBuildkitdService container                                                  | `[]`                        |
| `extraEnvs`                            | List of Environment Variables to attach to tfyBuildkitdService container                                          | `[]`                        |
| `nodeSelector`                         | Parameters to select for scheduling of pod on a node                                                              | `{}`                        |
| `tolerations`                          | Taints that pod can tolerate                                                                                      | `[]`                        |
| `affinity`                             | Affinity rules for pod scheduling on a node                                                                       | `{}`                        |
| `tls.buildkitDaemonCertsSecretName`    | Name of secret containing the buildkit daemon certs                                                               | `tfy-buildkit-daemon-certs` |
| `tls.buildkitClientCertsSecretName`    | Name of secret containing the buildkit client certs                                                               | `tfy-buildkit-client-certs` |
| `tls.enabled`                          | Enable TLS for buildkitd                                                                                          | `false`                     |

| Name                                   | Description                                                                                                       | Value                       |
| -------------------------------------- | ----------------------------------------------------------------------------------------------------------------- | --------------------------- |
| `replicaCount`                         | Number of replicas of  Value kept for future use, kept 1                                                          | `1`                         |
| `image.repository`                     | tfyBuildkitdService repository                                                                                    | `moby/buildkit`             |
| `image.pullPolicy`                     | Pull policy for tfyBuildkitdService                                                                               | `IfNotPresent`              |
| `image.tag`                            | Image tag whose default is the chart appVersion.                                                                  | `v0.16.0`                   |
| `storage.enabled`                      | Bool to enable storage for tfyBuildkitdService                                                                    | `true`                      |
| `storage.accessModes`                  | Access mode for tfyBuildkitdService                                                                               | `["ReadWriteOnce"]`         |
| `storage.storageClassName`             | Storage class name for tfyBuildkitdService                                                                        | `""`                        |
| `storage.size`                         | Size of the storage for tfyBuildkitdService                                                                       | `200Gi`                     |
| `imagePullSecrets`                     | Secrets to pull images                                                                                            | `[]`                        |
| `nameOverride`                         | String to override partial name passed in helm install command                                                    | `""`                        |
| `fullnameOverride`                     | String to override full name passed in helm install command                                                       | `""`                        |
| `serviceAccount.create`                | Bool to enable serviceAccount creation                                                                            | `true`                      |
| `serviceAccount.annotations`           | Annotations to add to the serviceAccount                                                                          | `{}`                        |
| `serviceAccount.name`                  | Name of the serviceAccount to use. If not set and create is true, a name is generated using the fullname template | `""`                        |
| `podAnnotations`                       | Annotations to be added to the pod                                                                                | `{}`                        |
| `podSecurityContext`                   | Security context for the pod                                                                                      | `{}`                        |
| `securityContext.privileged`           | Security Context for the tfyBuildkitdServiceProxy container                                                       | `true`                      |
| `service.type`                         | Type for tfyBuildkitdService Service                                                                              | `ClusterIP`                 |
| `service.port`                         | Port for tfyBuildkitdService service                                                                              | `1234`                      |
| `resources.limits.cpu`                 | CPU resource limits for tfyBuildkitdService container.                                                            | `2500m`                     |
| `resources.limits.memory`              | Memory Resource limits for tfyBuildkitdService container.                                                         | `8Gi`                       |
| `resources.limits.ephemeral-storage`   | Ephemeral Storage limits for tfyBuildkitdService container.                                                       | `100Mi`                     |
| `resources.requests.cpu`               | CPU resource requests for tfyBuildkitdService container.                                                          | `2500m`                     |
| `resources.requests.memory`            | Memory Resource requests for tfyBuildkitdService container.                                                       | `8Gi`                       |
| `resources.requests.ephemeral-storage` | Ephemeral Storage requests for tfyBuildkitdService container.                                                     | `100Mi`                     |
| `extraVolumes`                         | List of Volumes to attach to tfyBuildkitdService container                                                        | `[]`                        |
| `extraVolumeMounts`                    | List of Volume Mounts to attach to tfyBuildkitdService container                                                  | `[]`                        |
| `extraEnvs`                            | List of Environment Variables to attach to tfyBuildkitdService container                                          | `[]`                        |
| `nodeSelector`                         | Parameters to select for scheduling of pod on a node                                                              | `{}`                        |
| `tolerations`                          | Taints that pod can tolerate                                                                                      | `[]`                        |
| `affinity`                             | Affinity rules for pod scheduling on a node                                                                       | `{}`                        |
| `tls.buildkitDaemonCertsSecretName`    | Name of secret containing the buildkit daemon certs                                                               | `tfy-buildkit-daemon-certs` |
| `tls.buildkitClientCertsSecretName`    | Name of secret containing the buildkit client certs                                                               | `tfy-buildkit-client-certs` |
| `tls.enabled`                          | Enable TLS for buildkitd                                                                                          | `false`                     |

| Name                                   | Description                                                                                                       | Value                       |
| -------------------------------------- | ----------------------------------------------------------------------------------------------------------------- | --------------------------- |
| `replicaCount`                         | Number of replicas of  Value kept for future use, kept 1                                                          | `1`                         |
| `image.repository`                     | tfyBuildkitdService repository                                                                                    | `moby/buildkit`             |
| `image.pullPolicy`                     | Pull policy for tfyBuildkitdService                                                                               | `IfNotPresent`              |
| `image.tag`                            | Image tag whose default is the chart appVersion.                                                                  | `v0.16.0`                   |
| `storage.enabled`                      | Bool to enable storage for tfyBuildkitdService                                                                    | `false`                     |
| `storage.accessModes`                  | Access mode for tfyBuildkitdService                                                                               | `["ReadWriteOnce"]`         |
| `storage.storageClassName`             | Storage class name for tfyBuildkitdService                                                                        | `""`                        |
| `storage.size`                         | Size of the storage for tfyBuildkitdService                                                                       | `200Gi`                     |
| `imagePullSecrets`                     | Secrets to pull images                                                                                            | `[]`                        |
| `nameOverride`                         | String to override partial name passed in helm install command                                                    | `""`                        |
| `fullnameOverride`                     | String to override full name passed in helm install command                                                       | `""`                        |
| `serviceAccount.create`                | Bool to enable serviceAccount creation                                                                            | `true`                      |
| `serviceAccount.annotations`           | Annotations to add to the serviceAccount                                                                          | `{}`                        |
| `serviceAccount.name`                  | Name of the serviceAccount to use. If not set and create is true, a name is generated using the fullname template | `""`                        |
| `podAnnotations`                       | Annotations to be added to the pod                                                                                | `{}`                        |
| `podSecurityContext`                   | Security context for the pod                                                                                      | `{}`                        |
| `securityContext.privileged`           | Security Context for the tfyBuildkitdServiceProxy container                                                       | `true`                      |
| `service.type`                         | Type for tfyBuildkitdService Service                                                                              | `ClusterIP`                 |
| `service.port`                         | Port for tfyBuildkitdService service                                                                              | `1234`                      |
| `resources.limits.cpu`                 | CPU resource limits for tfyBuildkitdService container.                                                            | `2500m`                     |
| `resources.limits.memory`              | Memory Resource limits for tfyBuildkitdService container.                                                         | `8Gi`                       |
| `resources.limits.ephemeral-storage`   | Ephemeral Storage limits for tfyBuildkitdService container.                                                       | `100Mi`                     |
| `resources.requests.cpu`               | CPU resource requests for tfyBuildkitdService container.                                                          | `2500m`                     |
| `resources.requests.memory`            | Memory Resource requests for tfyBuildkitdService container.                                                       | `8Gi`                       |
| `resources.requests.ephemeral-storage` | Ephemeral Storage requests for tfyBuildkitdService container.                                                     | `100Mi`                     |
| `extraVolumes`                         | List of Volumes to attach to tfyBuildkitdService container                                                        | `[]`                        |
| `extraVolumeMounts`                    | List of Volume Mounts to attach to tfyBuildkitdService container                                                  | `[]`                        |
| `extraEnvs`                            | List of Environment Variables to attach to tfyBuildkitdService container                                          | `[]`                        |
| `nodeSelector`                         | Parameters to select for scheduling of pod on a node                                                              | `{}`                        |
| `tolerations`                          | Taints that pod can tolerate                                                                                      | `[]`                        |
| `affinity`                             | Affinity rules for pod scheduling on a node                                                                       | `{}`                        |
| `tls.buildkitDaemonCertsSecretName`    | Name of secret containing the buildkit daemon certs                                                               | `tfy-buildkit-daemon-certs` |
| `tls.buildkitClientCertsSecretName`    | Name of secret containing the buildkit client certs                                                               | `tfy-buildkit-client-certs` |
| `tls.enabled`                          | Enable TLS for buildkitd                                                                                          | `false`                     |

| Name                                   | Description                                                                                                       | Value                       |
| -------------------------------------- | ----------------------------------------------------------------------------------------------------------------- | --------------------------- |
| `replicaCount`                         | Number of replicas of  Value kept for future use, kept 1                                                          | `1`                         |
| `image.repository`                     | tfyBuildkitdService repository                                                                                    | `moby/buildkit`             |
| `image.pullPolicy`                     | Pull policy for tfyBuildkitdService                                                                               | `IfNotPresent`              |
| `image.tag`                            | Image tag whose default is the chart appVersion.                                                                  | `v0.16.0`                   |
| `storage.accessModes`                  | Access mode for tfyBuildkitdService                                                                               | `["ReadWriteOnce"]`         |
| `storage.storageClassName`             | Storage class name for tfyBuildkitdService                                                                        | `""`                        |
| `storage.size`                         | Size of the storage for tfyBuildkitdService                                                                       | `200Gi`                     |
| `imagePullSecrets`                     | Secrets to pull images                                                                                            | `[]`                        |
| `nameOverride`                         | String to override partial name passed in helm install command                                                    | `""`                        |
| `fullnameOverride`                     | String to override full name passed in helm install command                                                       | `""`                        |
| `serviceAccount.create`                | Bool to enable serviceAccount creation                                                                            | `true`                      |
| `serviceAccount.annotations`           | Annotations to add to the serviceAccount                                                                          | `{}`                        |
| `serviceAccount.name`                  | Name of the serviceAccount to use. If not set and create is true, a name is generated using the fullname template | `""`                        |
| `podAnnotations`                       | Annotations to be added to the pod                                                                                | `{}`                        |
| `podSecurityContext`                   | Security context for the pod                                                                                      | `{}`                        |
| `securityContext.privileged`           | Security Context for the tfyBuildkitdServiceProxy container                                                       | `true`                      |
| `service.type`                         | Type for tfyBuildkitdService Service                                                                              | `ClusterIP`                 |
| `service.port`                         | Port for tfyBuildkitdService service                                                                              | `1234`                      |
| `resources.limits.cpu`                 | CPU resource limits for tfyBuildkitdService container.                                                            | `2500m`                     |
| `resources.limits.memory`              | Memory Resource limits for tfyBuildkitdService container.                                                         | `8Gi`                       |
| `resources.limits.ephemeral-storage`   | Ephemeral Storage limits for tfyBuildkitdService container.                                                       | `100Mi`                     |
| `resources.requests.cpu`               | CPU resource requests for tfyBuildkitdService container.                                                          | `2500m`                     |
| `resources.requests.memory`            | Memory Resource requests for tfyBuildkitdService container.                                                       | `8Gi`                       |
| `resources.requests.ephemeral-storage` | Ephemeral Storage requests for tfyBuildkitdService container.                                                     | `100Mi`                     |
| `extraVolumes`                         | List of Volumes to attach to tfyBuildkitdService container                                                        | `[]`                        |
| `extraVolumeMounts`                    | List of Volume Mounts to attach to tfyBuildkitdService container                                                  | `[]`                        |
| `extraEnvs`                            | List of Environment Variables to attach to tfyBuildkitdService container                                          | `[]`                        |
| `nodeSelector`                         | Parameters to select for scheduling of pod on a node                                                              | `{}`                        |
| `tolerations`                          | Taints that pod can tolerate                                                                                      | `[]`                        |
| `affinity`                             | Affinity rules for pod scheduling on a node                                                                       | `{}`                        |
| `tls.buildkitDaemonCertsSecretName`    | Name of secret containing the buildkit daemon certs                                                               | `tfy-buildkit-daemon-certs` |
| `tls.buildkitClientCertsSecretName`    | Name of secret containing the buildkit client certs                                                               | `tfy-buildkit-client-certs` |
| `tls.enabled`                          | Enable TLS for buildkitd                                                                                          | `false`                     |

| Name                                   | Description                                                                                                       | Value                       |
| -------------------------------------- | ----------------------------------------------------------------------------------------------------------------- | --------------------------- |
| `replicaCount`                         | Number of replicas of  Value kept for future use, kept 1                                                          | `1`                         |
| `image.repository`                     | tfyBuildkitdService repository                                                                                    | `moby/buildkit`             |
| `image.pullPolicy`                     | Pull policy for tfyBuildkitdService                                                                               | `IfNotPresent`              |
| `image.tag`                            | Image tag whose default is the chart appVersion.                                                                  | `v0.16.0`                   |
| `storage.accessModes`                  | Access mode for tfyBuildkitdService                                                                               | `["ReadWriteOnce"]`         |
| `storage.storageClassName`             | Storage class name for tfyBuildkitdService                                                                        | `""`                        |
| `storage.size`                         | Size of the storage for tfyBuildkitdService                                                                       | `200Gi`                     |
| `imagePullSecrets`                     | Secrets to pull images                                                                                            | `[]`                        |
| `nameOverride`                         | String to override partial name passed in helm install command                                                    | `""`                        |
| `fullnameOverride`                     | String to override full name passed in helm install command                                                       | `""`                        |
| `serviceAccount.create`                | Bool to enable serviceAccount creation                                                                            | `true`                      |
| `serviceAccount.annotations`           | Annotations to add to the serviceAccount                                                                          | `{}`                        |
| `serviceAccount.name`                  | Name of the serviceAccount to use. If not set and create is true, a name is generated using the fullname template | `""`                        |
| `podAnnotations`                       | Annotations to be added to the pod                                                                                | `{}`                        |
| `podSecurityContext`                   | Security context for the pod                                                                                      | `{}`                        |
| `securityContext.privileged`           | Security Context for the tfyBuildkitdServiceProxy container                                                       | `true`                      |
| `service.type`                         | Type for tfyBuildkitdService Service                                                                              | `ClusterIP`                 |
| `service.port`                         | Port for tfyBuildkitdService service                                                                              | `1234`                      |
| `resources.limits.cpu`                 | CPU resource limits for tfyBuildkitdService container.                                                            | `2000m`                     |
| `resources.limits.memory`              | Memory Resource limits for tfyBuildkitdService container.                                                         | `8Gi`                       |
| `resources.limits.ephemeral-storage`   | Ephemeral Storage limits for tfyBuildkitdService container.                                                       | `100Mi`                     |
| `resources.requests.cpu`               | CPU resource requests for tfyBuildkitdService container.                                                          | `2000m`                     |
| `resources.requests.memory`            | Memory Resource requests for tfyBuildkitdService container.                                                       | `8Gi`                       |
| `resources.requests.ephemeral-storage` | Ephemeral Storage requests for tfyBuildkitdService container.                                                     | `100Mi`                     |
| `extraVolumes`                         | List of Volumes to attach to tfyBuildkitdService container                                                        | `[]`                        |
| `extraVolumeMounts`                    | List of Volume Mounts to attach to tfyBuildkitdService container                                                  | `[]`                        |
| `extraEnvs`                            | List of Environment Variables to attach to tfyBuildkitdService container                                          | `[]`                        |
| `nodeSelector`                         | Parameters to select for scheduling of pod on a node                                                              | `{}`                        |
| `tolerations`                          | Taints that pod can tolerate                                                                                      | `[]`                        |
| `affinity`                             | Affinity rules for pod scheduling on a node                                                                       | `{}`                        |
| `tls.buildkitDaemonCertsSecretName`    | Name of secret containing the buildkit daemon certs                                                               | `tfy-buildkit-daemon-certs` |
| `tls.buildkitClientCertsSecretName`    | Name of secret containing the buildkit client certs                                                               | `tfy-buildkit-client-certs` |
| `tls.enabled`                          | Enable TLS for buildkitd                                                                                          | `false`                     |

| Name                                   | Description                                                                                                       | Value                       |
| -------------------------------------- | ----------------------------------------------------------------------------------------------------------------- | --------------------------- |
| `replicaCount`                         | Number of replicas of  Value kept for future use, kept 1                                                          | `1`                         |
| `image.repository`                     | tfyBuildkitdService repository                                                                                    | `moby/buildkit`             |
| `image.pullPolicy`                     | Pull policy for tfyBuildkitdService                                                                               | `IfNotPresent`              |
| `image.tag`                            | Image tag whose default is the chart appVersion.                                                                  | `v0.16.0`                   |
| `storage.accessModes`                  | Access mode for tfyBuildkitdService                                                                               | `["ReadWriteOnce"]`         |
| `storage.storageClassName`             | Storage class name for tfyBuildkitdService                                                                        | `""`                        |
| `storage.size`                         | Size of the storage for tfyBuildkitdService                                                                       | `200Gi`                     |
| `imagePullSecrets`                     | Secrets to pull images                                                                                            | `[]`                        |
| `nameOverride`                         | String to override partial name passed in helm install command                                                    | `""`                        |
| `fullnameOverride`                     | String to override full name passed in helm install command                                                       | `""`                        |
| `serviceAccount.create`                | Bool to enable serviceAccount creation                                                                            | `true`                      |
| `serviceAccount.annotations`           | Annotations to add to the serviceAccount                                                                          | `{}`                        |
| `serviceAccount.name`                  | Name of the serviceAccount to use. If not set and create is true, a name is generated using the fullname template | `""`                        |
| `podAnnotations`                       | Annotations to be added to the pod                                                                                | `{}`                        |
| `podSecurityContext`                   | Security context for the pod                                                                                      | `{}`                        |
| `securityContext.privileged`           | Security Context for the tfyBuildkitdServiceProxy container                                                       | `true`                      |
| `service.type`                         | Type for tfyBuildkitdService Service                                                                              | `ClusterIP`                 |
| `service.port`                         | Port for tfyBuildkitdService service                                                                              | `1234`                      |
| `resources.limits.cpu`                 | CPU resource limits for tfyBuildkitdService container.                                                            | `3500m`                     |
| `resources.limits.memory`              | Memory Resource limits for tfyBuildkitdService container.                                                         | `13.2Gi`                    |
| `resources.limits.ephemeral-storage`   | Ephemeral Storage limits for tfyBuildkitdService container.                                                       | `100Mi`                     |
| `resources.requests.cpu`               | CPU resource requests for tfyBuildkitdService container.                                                          | `3500m`                     |
| `resources.requests.memory`            | Memory Resource requests for tfyBuildkitdService container.                                                       | `13.2Gi`                    |
| `resources.requests.ephemeral-storage` | Ephemeral Storage requests for tfyBuildkitdService container.                                                     | `100Mi`                     |
| `extraVolumes`                         | List of Volumes to attach to tfyBuildkitdService container                                                        | `[]`                        |
| `extraVolumeMounts`                    | List of Volume Mounts to attach to tfyBuildkitdService container                                                  | `[]`                        |
| `extraEnvs`                            | List of Environment Variables to attach to tfyBuildkitdService container                                          | `[]`                        |
| `nodeSelector`                         | Parameters to select for scheduling of pod on a node                                                              | `{}`                        |
| `tolerations`                          | Taints that pod can tolerate                                                                                      | `[]`                        |
| `affinity`                             | Affinity rules for pod scheduling on a node                                                                       | `{}`                        |
| `tls.buildkitDaemonCertsSecretName`    | Name of secret containing the buildkit daemon certs                                                               | `tfy-buildkit-daemon-certs` |
| `tls.buildkitClientCertsSecretName`    | Name of secret containing the buildkit client certs                                                               | `tfy-buildkit-client-certs` |
| `tls.enabled`                          | Enable TLS for buildkitd                                                                                          | `false`                     |

| Name                                   | Description                                                                                                       | Value                       |
| -------------------------------------- | ----------------------------------------------------------------------------------------------------------------- | --------------------------- |
| `replicaCount`                         | Number of replicas of  Value kept for future use, kept 1                                                          | `1`                         |
| `image.repository`                     | tfyBuildkitdService repository                                                                                    | `moby/buildkit`             |
| `image.pullPolicy`                     | Pull policy for tfyBuildkitdService                                                                               | `IfNotPresent`              |
| `image.tag`                            | Image tag whose default is the chart appVersion.                                                                  | `v0.16.0`                   |
| `storage.accessModes`                  | Access mode for tfyBuildkitdService                                                                               | `["ReadWriteOnce"]`         |
| `storage.storageClassName`             | Storage class name for tfyBuildkitdService                                                                        | `""`                        |
| `storage.size`                         | Size of the storage for tfyBuildkitdService                                                                       | `200Gi`                     |
| `imagePullSecrets`                     | Secrets to pull images                                                                                            | `[]`                        |
| `nameOverride`                         | String to override partial name passed in helm install command                                                    | `""`                        |
| `fullnameOverride`                     | String to override full name passed in helm install command                                                       | `""`                        |
| `serviceAccount.create`                | Bool to enable serviceAccount creation                                                                            | `true`                      |
| `serviceAccount.annotations`           | Annotations to add to the serviceAccount                                                                          | `{}`                        |
| `serviceAccount.name`                  | Name of the serviceAccount to use. If not set and create is true, a name is generated using the fullname template | `""`                        |
| `podAnnotations`                       | Annotations to be added to the pod                                                                                | `{}`                        |
| `podSecurityContext`                   | Security context for the pod                                                                                      | `{}`                        |
| `securityContext.privileged`           | Security Context for the tfyBuildkitdServiceProxy container                                                       | `true`                      |
| `service.type`                         | Type for tfyBuildkitdService Service                                                                              | `ClusterIP`                 |
| `service.port`                         | Port for tfyBuildkitdService service                                                                              | `1234`                      |
| `resources.limits.cpu`                 | CPU resource limits for tfyBuildkitdService container.                                                            | `3500m`                     |
| `resources.limits.memory`              | Memory Resource limits for tfyBuildkitdService container.                                                         | `13.2Gi`                    |
| `resources.limits.ephemeral-storage`   | Ephemeral Storage limits for tfyBuildkitdService container.                                                       | `100Mi`                     |
| `resources.requests.cpu`               | CPU resource requests for tfyBuildkitdService container.                                                          | `3500m`                     |
| `resources.requests.memory`            | Memory Resource requests for tfyBuildkitdService container.                                                       | `13.2Gi`                    |
| `resources.requests.ephemeral-storage` | Ephemeral Storage requests for tfyBuildkitdService container.                                                     | `100Mi`                     |
| `extraVolumes`                         | List of Volumes to attach to tfyBuildkitdService container                                                        | `[]`                        |
| `extraVolumeMounts`                    | List of Volume Mounts to attach to tfyBuildkitdService container                                                  | `[]`                        |
| `extraEnvs`                            | List of Environment Variables to attach to tfyBuildkitdService container                                          | `[]`                        |
| `nodeSelector`                         | Parameters to select for scheduling of pod on a node                                                              | `{}`                        |
| `tolerations`                          | Taints that pod can tolerate                                                                                      | `[]`                        |
| `affinity`                             | Affinity rules for pod scheduling on a node                                                                       | `{}`                        |
| `tls.buildkitDaemonCertsSecretName`    | Name of secret containing the buildkit daemon certs                                                               | `tfy-buildkit-daemon-certs` |
| `tls.buildkitClientCertsSecretName`    | Name of secret containing the buildkit client certs                                                               | `tfy-buildkit-client-certs` |
| `tls.enabled`                          | Enable TLS for buildkitd                                                                                          | `false`                     |<|MERGE_RESOLUTION|>--- conflicted
+++ resolved
@@ -3,20 +3,13 @@
 
 ## Parameters
 
-<<<<<<< HEAD
-########### Parameters for tfyBuildkitdService
-=======
 ############ Parameters for tfyBuildkitdService
->>>>>>> b47415c8
-
-| Name                                   | Description                                                                                                       | Value                       |
-| -------------------------------------- | ----------------------------------------------------------------------------------------------------------------- | --------------------------- |
-| `replicaCount`                         | Number of replicas of  Value kept for future use, kept 1                                                          | `1`                         |
-| `image.repository`                     | tfyBuildkitdService repository                                                                                    | `moby/buildkit`             |
-| `image.pullPolicy`                     | Pull policy for tfyBuildkitdService                                                                               | `IfNotPresent`              |
-<<<<<<< HEAD
-| `image.tag`                            | Image tag whose default is the chart appVersion.                                                                  | `v0.16.0`                   |
-=======
+
+| Name                                   | Description                                                                                                       | Value                       |
+| -------------------------------------- | ----------------------------------------------------------------------------------------------------------------- | --------------------------- |
+| `replicaCount`                         | Number of replicas of  Value kept for future use, kept 1                                                          | `1`                         |
+| `image.repository`                     | tfyBuildkitdService repository                                                                                    | `moby/buildkit`             |
+| `image.pullPolicy`                     | Pull policy for tfyBuildkitdService                                                                               | `IfNotPresent`              |
 | `image.tag`                            | Image tag whose default is the chart appVersion.                                                                  | `v0.17.0`                   |
 | `storage.enabled`                      | Bool to enable storage for tfyBuildkitdService                                                                    | `true`                      |
 | `storage.accessModes`                  | Access mode for tfyBuildkitdService                                                                               | `["ReadWriteOnce"]`         |
@@ -55,7 +48,6 @@
 | `image.repository`                     | tfyBuildkitdService repository                                                                                    | `moby/buildkit`             |
 | `image.pullPolicy`                     | Pull policy for tfyBuildkitdService                                                                               | `IfNotPresent`              |
 | `image.tag`                            | Image tag whose default is the chart appVersion.                                                                  | `v0.17.0`                   |
->>>>>>> b47415c8
 | `storage.enabled`                      | Bool to enable storage for tfyBuildkitdService                                                                    | `true`                      |
 | `storage.accessModes`                  | Access mode for tfyBuildkitdService                                                                               | `["ReadWriteOnce"]`         |
 | `storage.storageClassName`             | Storage class name for tfyBuildkitdService                                                                        | `""`                        |
