--- conflicted
+++ resolved
@@ -70,18 +70,11 @@
     capacityTypes:
       - spot
       - on-demand
-<<<<<<< HEAD
     ## @param karpenter.gpuProvisionerSpec.zones Zones to launch instances for GPU provisioner
     ## 
-    zones:
-      - eu-west-1a
-      - eu-west-1b
-      - eu-west-1c
+    zones: []
     ## @param karpenter.gpuProvisionerSpec.instanceFamilies Instance families to launch instances for GPU provisioner
     ## 
-=======
-    zones: []
->>>>>>> 1319a9e9
     instanceFamilies:
       - p2
       - p3
@@ -89,18 +82,16 @@
       - g5
       - p4d
       - p4de
-<<<<<<< HEAD
-    ## @param karpenter.gpuProvisionerSpec.providerRefName Name of AWS node template to be used for GPU provisioner
-    ## 
-    providerRefName: default
-=======
+    ## @param karpenter.gpuProvisionerSpec.instanceSizes.notAllowed Instance sizes that are not allowed.
+    ##
     instanceSizes:
       notAllowed:
         - nano
         - micro
         - metal
+    ## @param karpenter.gpuProvisionerSpec.providerRefName Name of AWS node template to be used for GPU provisioner
+    ##
     providerRefName: default
 
   defaultNodeTemplate:
-    extraTags: {}
->>>>>>> 1319a9e9
+    extraTags: {}