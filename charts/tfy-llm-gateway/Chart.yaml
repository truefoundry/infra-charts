apiVersion: v2
name: tfy-llm-gateway
<<<<<<< HEAD
version: 0.104.0-rc.2
=======
version: 0.104.0
>>>>>>> 79cb7b4d
description: "Truefoundry LLM Gateway deployment chart"
maintainers:
  - name: truefoundry

dependencies:
  - name: redis
    version: 20.3.0
    repository: https://charts.bitnami.com/bitnami
    condition: redis.enabled<|MERGE_RESOLUTION|>--- conflicted
+++ resolved
@@ -1,10 +1,6 @@
 apiVersion: v2
 name: tfy-llm-gateway
-<<<<<<< HEAD
-version: 0.104.0-rc.2
-=======
 version: 0.104.0
->>>>>>> 79cb7b4d
 description: "Truefoundry LLM Gateway deployment chart"
 maintainers:
   - name: truefoundry
