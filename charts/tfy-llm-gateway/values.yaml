--- conflicted
+++ resolved
@@ -129,13 +129,9 @@
   ENABLE_EXTERNAL_OAUTH: "false"
 
 ## @param imageTag Container Image tag
-<<<<<<< HEAD
 imageTag: 4901a93fbcdb6530a7e2e0ed608cf800867a4661
 
 ## @param rateLimit Container Image tag
 rateLimit:
   enabled: false
-  config: {}
-=======
-imageTag: 4901a93fbcdb6530a7e2e0ed608cf800867a4661
->>>>>>> 49021d9e
+  config: {}