--- conflicted
+++ resolved
@@ -24,8 +24,7 @@
   ## @param image.repository Image repository for tfyLLMGateway
   repository: tfy.jfrog.io/tfy-private-images/tfy-llm-gateway
   ## @param image.tag Image tag for the tfyLLMGateway
-<<<<<<< HEAD
-  tag: 05f395008bcd848a1179c5a7084a4f60c36b7c09
+  tag: 510cb55e8ff708cbc0b0fbdf02ea9b104bbdc846
   
 ## @param fullnameOverride Full name override for the tfy-llm-gateway
 fullnameOverride: tfy-llm-gateway
@@ -39,9 +38,6 @@
   AUTH_SERVER_URL: https://auth.truefoundry.com
   LOG_LEVEL: info
   ENABLE_EXTERNAL_OAUTH: "false"
-=======
-  tag: 510cb55e8ff708cbc0b0fbdf02ea9b104bbdc846
->>>>>>> 55fcd98a
 
 ## @param replicaCount Number of replicas
 replicaCount: 1
@@ -163,19 +159,6 @@
 rbac:
   ## @param rbac.enabled Enable rbac
   enabled: true
-<<<<<<< HEAD
-=======
-## @skip env
-env:
-  CONTROL_PLANE_URL: ""
-  TFY_API_KEY: ${k8s-secret/truefoundry-creds/TFY_API_KEY}
-  AUTH_SERVER_URL: https://auth.truefoundry.com
-  LOG_LEVEL: info
-  GATEWAY_NATS_CONFIGURATION: ""
-  DEPLOYED_LLM_GATEWAY_URL: ""
-  CONTROL_PLANE_NATS_URL: ""
-  ENABLE_EXTERNAL_OAUTH: "false"
->>>>>>> 55fcd98a
 
 ## Autoscaling configuration
 autoscaling:
