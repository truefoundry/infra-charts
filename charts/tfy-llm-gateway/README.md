--- conflicted
+++ resolved
@@ -61,9 +61,5 @@
 | `rbac.enabled`                               | Enable rbac                        | `true`                                            |
 | `autoscaling.enabled`                        | Enable autoscaling                 | `false`                                           |
 | `autoscaling.minReplicas`                    | Minimum number of replicas         | `3`                                               |
-<<<<<<< HEAD
-| `autoscaling.maxReplicas`                    | Maximum number of replicas         | `10`                                              |
-=======
 | `autoscaling.maxReplicas`                    | Maximum number of replicas         | `100`                                             |
->>>>>>> 55fcd98a
 | `autoscaling.targetCPUUtilizationPercentage` | Target CPU utilization percentage  | `60`                                              |