--- conflicted
+++ resolved
@@ -3,133 +3,4 @@
 
 ## Parameters
 
-### Configuration for LLM Gateway
-
-<<<<<<< HEAD
-| Name                                         | Description                                | Value                                             |
-| -------------------------------------------- | ------------------------------------------ | ------------------------------------------------- |
-| `global.controlPlaneURL`                     | Control plane URL                          | `""`                                              |
-| `global.truefoundryReleaseName`              | Truefoundry release name                   | `truefoundry`                                     |
-| `global.llmGatewayInfra.enabled`             | Bool if llm gateway infra is enabled       | `false`                                           |
-| `global.llmGatewayInfra.releaseName`         | Release name for the tfy-llm-gateway-infra | `tfy-llm-gateway-infra`                           |
-| `global.llmGatewayInfra.natsAdminPassword`   | NATS admin password                        | `""`                                              |
-| `image.repository`                           | Image repository for tfyLLMGateway         | `tfy.jfrog.io/tfy-private-images/tfy-llm-gateway` |
-| `image.tag`                                  | Image tag for the tfyLLMGateway            | `d58e0ff15acccfe5a8686839a89348b3033cee18`        |
-| `fullnameOverride`                           | Full name override for the tfy-llm-gateway | `""`                                              |
-| `replicaCount`                               | Number of replicas                         | `1`                                               |
-| `environmentName`                            | The environment name                       | `default`                                         |
-| `envSecretName`                              | The environment secret name                | `tfy-llm-gateway-env-secret`                      |
-| `imagePullPolicy`                            | Image pull policy                          | `IfNotPresent`                                    |
-| `nameOverride`                               | Name override                              | `""`                                              |
-| `podAnnotations`                             | Pod annotations                            | `{}`                                              |
-| `podSecurityContext`                         | Pod security context                       | `{}`                                              |
-| `commonLabels`                               | Common labels                              | `{}`                                              |
-| `securityContext`                            | Security context configuration             | `{}`                                              |
-| `healthcheck.enabled`                        | Enable healthcheck                         | `true`                                            |
-| `healthcheck.readiness.port`                 | Port to probe                              | `8787`                                            |
-| `healthcheck.readiness.path`                 | Path to probe                              | `/`                                               |
-| `healthcheck.readiness.initialDelaySeconds`  | Initial delay in seconds                   | `10`                                              |
-| `healthcheck.readiness.periodSeconds`        | Period in seconds                          | `10`                                              |
-| `healthcheck.readiness.timeoutSeconds`       | Timeout in seconds                         | `5`                                               |
-| `healthcheck.readiness.successThreshold`     | Success threshold                          | `1`                                               |
-| `healthcheck.readiness.failureThreshold`     | Failure threshold                          | `3`                                               |
-| `healthcheck.liveness.port`                  | Port to probe                              | `8787`                                            |
-| `healthcheck.liveness.path`                  | Path to probe                              | `/`                                               |
-| `resources.limits.cpu`                       | CPU limit                                  | `2`                                               |
-| `resources.limits.memory`                    | Memory limit                               | `1024Mi`                                          |
-| `resources.limits.ephemeral-storage`         | Ephemeral storage limit                    | `512Mi`                                           |
-| `resources.requests.cpu`                     | CPU request                                | `1`                                               |
-| `resources.requests.memory`                  | Memory request                             | `512Mi`                                           |
-| `resources.requests.ephemeral-storage`       | Ephemeral storage request                  | `256Mi`                                           |
-| `nodeSelector`                               | Node selector                              | `{}`                                              |
-| `tolerations`                                | Tolerations                                | `{}`                                              |
-| `affinity`                                   | Affinity                                   | `{}`                                              |
-| `topologySpreadConstraints`                  | Topology spread constraints                | `{}`                                              |
-| `ingress.enabled`                            | Enable ingress configuration               | `false`                                           |
-| `ingress.annotations`                        | Ingress annotations                        | `{}`                                              |
-| `ingress.labels`                             | Ingress labels                             | `{}`                                              |
-| `ingress.ingressClassName`                   | Ingress class name                         | `istio`                                           |
-| `ingress.tls`                                | Ingress TLS configuration                  | `[]`                                              |
-| `ingress.hosts`                              | Ingress hosts                              | `[]`                                              |
-| `istio.virtualservice.enabled`               | Enable virtual service                     | `false`                                           |
-| `istio.virtualservice.annotations`           | Virtual service annotations                | `{}`                                              |
-| `istio.virtualservice.gateways`              | Virtual service gateways                   | `[]`                                              |
-| `istio.virtualservice.hosts`                 | Virtual service hosts                      | `[]`                                              |
-| `service.type`                               | Service type                               | `ClusterIP`                                       |
-| `service.port`                               | Service port                               | `8787`                                            |
-| `service.annotations`                        | Service annotations                        | `{}`                                              |
-| `serviceAccount.create`                      | Create service account                     | `true`                                            |
-| `serviceAccount.annotations`                 | Service account annotations                | `{}`                                              |
-| `serviceAccount.name`                        | Service account name                       | `tfy-llm-gateway`                                 |
-| `extraVolumes`                               | Extra volumes                              | `[]`                                              |
-| `extraVolumeMounts`                          | Extra volume mounts                        | `[]`                                              |
-| `rbac.enabled`                               | Enable rbac                                | `true`                                            |
-| `autoscaling.enabled`                        | Enable autoscaling                         | `true`                                            |
-| `autoscaling.minReplicas`                    | Minimum number of replicas                 | `3`                                               |
-| `autoscaling.maxReplicas`                    | Maximum number of replicas                 | `100`                                             |
-| `autoscaling.targetCPUUtilizationPercentage` | Target CPU utilization percentage          | `60`                                              |
-=======
-| Name                                            | Description                                 | Value                                             |
-| ----------------------------------------------- | ------------------------------------------- | ------------------------------------------------- |
-| `global.controlPlaneURL`                        | Control plane URL                           | `""`                                              |
-| `global.truefoundryReleaseName`                 | Truefoundry release name                    | `truefoundry`                                     |
-| `global.existingTruefoundryImagePullSecretName` | Existing truefoundry image pull secret name | `""`                                              |
-| `global.llmGatewayInfra.enabled`                | Bool if llm gateway infra is enabled        | `false`                                           |
-| `global.llmGatewayInfra.releaseName`            | Release name for the tfy-llm-gateway-infra  | `tfy-llm-gateway-infra`                           |
-| `global.llmGatewayInfra.natsAdminPassword`      | NATS admin password                         | `""`                                              |
-| `image.repository`                              | Image repository for tfyLLMGateway          | `tfy.jfrog.io/tfy-private-images/tfy-llm-gateway` |
-| `image.tag`                                     | Image tag for the tfyLLMGateway             | `b508b580b6c22e76ade52bb4af015f2f6518dfc2`        |
-| `fullnameOverride`                              | Full name override for the tfy-llm-gateway  | `""`                                              |
-| `replicaCount`                                  | Number of replicas                          | `1`                                               |
-| `environmentName`                               | The environment name                        | `default`                                         |
-| `envSecretName`                                 | The environment secret name                 | `tfy-llm-gateway-env-secret`                      |
-| `imagePullPolicy`                               | Image pull policy                           | `IfNotPresent`                                    |
-| `nameOverride`                                  | Name override                               | `""`                                              |
-| `podAnnotations`                                | Pod annotations                             | `{}`                                              |
-| `podSecurityContext`                            | Pod security context                        | `{}`                                              |
-| `commonLabels`                                  | Common labels                               | `{}`                                              |
-| `securityContext`                               | Security context configuration              | `{}`                                              |
-| `healthcheck.enabled`                           | Enable healthcheck                          | `true`                                            |
-| `healthcheck.readiness.port`                    | Port to probe                               | `8787`                                            |
-| `healthcheck.readiness.path`                    | Path to probe                               | `/`                                               |
-| `healthcheck.readiness.initialDelaySeconds`     | Initial delay in seconds                    | `10`                                              |
-| `healthcheck.readiness.periodSeconds`           | Period in seconds                           | `10`                                              |
-| `healthcheck.readiness.timeoutSeconds`          | Timeout in seconds                          | `5`                                               |
-| `healthcheck.readiness.successThreshold`        | Success threshold                           | `1`                                               |
-| `healthcheck.readiness.failureThreshold`        | Failure threshold                           | `3`                                               |
-| `healthcheck.liveness.port`                     | Port to probe                               | `8787`                                            |
-| `healthcheck.liveness.path`                     | Path to probe                               | `/`                                               |
-| `resources.limits.cpu`                          | CPU limit                                   | `2`                                               |
-| `resources.limits.memory`                       | Memory limit                                | `1024Mi`                                          |
-| `resources.limits.ephemeral-storage`            | Ephemeral storage limit                     | `512Mi`                                           |
-| `resources.requests.cpu`                        | CPU request                                 | `1`                                               |
-| `resources.requests.memory`                     | Memory request                              | `512Mi`                                           |
-| `resources.requests.ephemeral-storage`          | Ephemeral storage request                   | `256Mi`                                           |
-| `nodeSelector`                                  | Node selector                               | `{}`                                              |
-| `tolerations`                                   | Tolerations                                 | `{}`                                              |
-| `affinity`                                      | Affinity                                    | `{}`                                              |
-| `topologySpreadConstraints`                     | Topology spread constraints                 | `{}`                                              |
-| `ingress.enabled`                               | Enable ingress configuration                | `false`                                           |
-| `ingress.annotations`                           | Ingress annotations                         | `{}`                                              |
-| `ingress.labels`                                | Ingress labels                              | `{}`                                              |
-| `ingress.ingressClassName`                      | Ingress class name                          | `istio`                                           |
-| `ingress.tls`                                   | Ingress TLS configuration                   | `[]`                                              |
-| `ingress.hosts`                                 | Ingress hosts                               | `[]`                                              |
-| `istio.virtualservice.enabled`                  | Enable virtual service                      | `false`                                           |
-| `istio.virtualservice.annotations`              | Virtual service annotations                 | `{}`                                              |
-| `istio.virtualservice.gateways`                 | Virtual service gateways                    | `[]`                                              |
-| `istio.virtualservice.hosts`                    | Virtual service hosts                       | `[]`                                              |
-| `service.type`                                  | Service type                                | `ClusterIP`                                       |
-| `service.port`                                  | Service port                                | `8787`                                            |
-| `service.annotations`                           | Service annotations                         | `{}`                                              |
-| `serviceAccount.create`                         | Create service account                      | `true`                                            |
-| `serviceAccount.annotations`                    | Service account annotations                 | `{}`                                              |
-| `serviceAccount.name`                           | Service account name                        | `tfy-llm-gateway`                                 |
-| `extraVolumes`                                  | Extra volumes                               | `[]`                                              |
-| `extraVolumeMounts`                             | Extra volume mounts                         | `[]`                                              |
-| `rbac.enabled`                                  | Enable rbac                                 | `true`                                            |
-| `autoscaling.enabled`                           | Enable autoscaling                          | `true`                                            |
-| `autoscaling.minReplicas`                       | Minimum number of replicas                  | `3`                                               |
-| `autoscaling.maxReplicas`                       | Maximum number of replicas                  | `100`                                             |
-| `autoscaling.targetCPUUtilizationPercentage`    | Target CPU utilization percentage           | `60`                                              |
->>>>>>> 14d38fa7
+### Configuration for LLM Gateway