## @section Configuration for the cluster type flags.
##
## @param clusterType.awsEks Flag indicating AWS EKS cluster type.
##
## @param clusterType.gcpGkeStandard Flag indicating GCP GKE Standard cluster type.
##
## @param clusterType.gcpGkeAutopilot Flag indicating GCP GKE Autopilot cluster type.
##
## @param clusterType.azureAks Flag indicating Azure AKS cluster type.
##
clusterType:
  awsEks: false
  gcpGkeStandard: false
  gcpGkeAutopilot: false
  azureAks: false

## @section aws-eks-gpu-operator Configuration for the AWS EKS GPU Operator. This section will only be used when clusterType.awsEks is set to true.
##
aws-eks-gpu-operator:
  ## Operator configuration.
  ##
  operator:
    ## Resource configuration for operator requests and limits.
    ##
    ## @param aws-eks-gpu-operator.operator.resources.requests.cpu CPU request for the operator.
    ##
    ## @param aws-eks-gpu-operator.operator.resources.requests.memory Memory request for the operator.
    ##
    ## @param aws-eks-gpu-operator.operator.resources.limits.cpu CPU limit for the operator.
    ##
    ## @param aws-eks-gpu-operator.operator.resources.limits.memory Memory limit for the operator.
    ##
    resources:
      requests:
        cpu: 10m
        memory: 200Mi
      limits:
        cpu: 50m
        memory: 300Mi
  ## Toolkit configuration.
  ##
  ## @param aws-eks-gpu-operator.toolkit.version Version of the toolkit.
  toolkit:
    version: v1.13.0-centos7
  ## Node Feature Discovery configuration.
  ##
  node-feature-discovery:
    ## @param aws-eks-gpu-operator.node-feature-discovery.master.resources.requests.cpu CPU request for master node feature discovery.
    ## @param aws-eks-gpu-operator.node-feature-discovery.master.resources.requests.memory Memory request for master node feature discovery.
    ## @param aws-eks-gpu-operator.node-feature-discovery.master.resources.limits.cpu CPU limit for master node feature discovery.
    ## @param aws-eks-gpu-operator.node-feature-discovery.master.resources.limits.memory Memory limit for master node feature discovery.
    ##
    ## @param aws-eks-gpu-operator.node-feature-discovery.worker.resources.requests.cpu CPU request for worker node feature discovery.
    ## @param aws-eks-gpu-operator.node-feature-discovery.worker.resources.requests.memory Memory request for worker node feature discovery.
    ## @param aws-eks-gpu-operator.node-feature-discovery.worker.resources.limits.cpu CPU limit for worker node feature discovery.
    ## @param aws-eks-gpu-operator.node-feature-discovery.worker.resources.limits.memory Memory limit for worker node feature discovery.
    ##
    master:
      resources:
        requests:
          cpu: 10m
          memory: 400Mi
        limits:
          cpu: 50m
          memory: 600Mi
    worker:
      resources:
        requests:
          cpu: 10m
          memory: 100Mi
        limits:
          cpu: 50m
          memory: 300Mi
      affinity:
        ## @skip aws-eks-gpu-operator.node-feature-discovery.worker.affinity.nodeAffinity
        nodeAffinity:
          requiredDuringSchedulingIgnoredDuringExecution:
            nodeSelectorTerms:
              - matchExpressions:
                  - key: node.kubernetes.io/instance-type
                    operator: In
                    values:
                      - p2.xlarge
                      - p2.8xlarge
                      - p2.16xlarge
                      - p3.2xlarge
                      - p3.8xlarge
                      - p3.16xlarge
                      - p3dn.24xlarge
                      - p4d.24xlarge
                      - p4de.24xlarge
                      - g4dn.xlarge
                      - g4dn.2xlarge
                      - g4dn.4xlarge
                      - g4dn.8xlarge
                      - g4dn.16xlarge
                      - g4dn.12xlarge
                      - g4dn.metal
                      - g4dn.xlarge
                      - g5.xlarge
                      - g5.2xlarge
                      - g5.4xlarge
                      - g5.8xlarge
                      - g5.16xlarge
                      - g5.12xlarge
                      - g5.24xlarge
                      - g5.48xlarge
  validator:
    plugin:
      env:
        ## @param aws-eks-gpu-operator.validator.plugin.env[0].name Name of the Evironment Variable for the Validator Plugin
        ## @param aws-eks-gpu-operator.validator.plugin.env[0].value Value of the Evironment Variable for the Validator Plugin
        - name: WITH_WORKLOAD
          value: "false"
  ## DCGM Exporter configuration.
  ##
  ## @param aws-eks-gpu-operator.dcgmExporter.version Version of the DCGM Exporter.
  ##
  ## @param aws-eks-gpu-operator.dcgmExporter.resources.requests.cpu CPU request for the DCGM Exporter.
  ## @param aws-eks-gpu-operator.dcgmExporter.resources.requests.memory Memory request for the DCGM Exporter.
  ## @param aws-eks-gpu-operator.dcgmExporter.resources.limits.cpu CPU limit for the DCGM Exporter.
  ## @param aws-eks-gpu-operator.dcgmExporter.resources.limits.memory Memory limit for the DCGM Exporter.
  ##
  ## @param aws-eks-gpu-operator.dcgmExporter.args Arguments for the DCGM Exporter.
  ##
  ## @param aws-eks-gpu-operator.dcgmExporter.serviceMonitor.enabled Enable or disable ServiceMonitor for DCGM Exporter.
  ##
  dcgmExporter:
    version: 3.1.7-3.1.4-ubuntu20.04
    resources:
      requests:
        cpu: 10m
        memory: 100Mi
      limits:
        cpu: 100m
        memory: 300Mi
    args: ["-c", "5000"]
    serviceMonitor:
      enabled: false

## @section gcp-gke-standard-dcgm-exporter Configuration for the GCP GKE Standard DCGM Exporter. This section will only be used when clusterType.gcpGkeStandard is set to true.
##
gcp-gke-standard-dcgm-exporter:
  ## Docker image tag for the DCGM Exporter.
  ##
  ## @param gcp-gke-standard-dcgm-exporter.image.tag Docker image tag for the DCGM Exporter.
  ##
  image:
    tag: 3.1.7-3.1.4-ubuntu20.04
  ## Arguments to pass to the DCGM Exporter.
  ##
  ## @param gcp-gke-standard-dcgm-exporter.arguments Arguments for the DCGM Exporter.
  ##
  arguments:
<<<<<<< HEAD
    ["-c", '"5000"', "-f", "/etc/dcgm-exporter/dcp-metrics-included.csv", "--kubernetes-gpu-id-type", "device-name"]
  ## Resource configuration for DCGM Exporter requests and limits.
  ##
  ## @param gcp-gke-standard-dcgm-exporter.resources.requests.cpu CPU request for the DCGM Exporter.
  ## @param gcp-gke-standard-dcgm-exporter.resources.requests.memory Memory request for the DCGM Exporter.
  ## @param gcp-gke-standard-dcgm-exporter.resources.limits.cpu CPU limit for the DCGM Exporter.
  ## @param gcp-gke-standard-dcgm-exporter.resources.limits.memory Memory limit for the DCGM Exporter.
  ##
=======
    [
      "-c",
      '"5000"',
      "-f",
      "/etc/dcgm-exporter/dcp-metrics-included.csv",
      "--kubernetes-gpu-id-type",
      "device-name",
    ]
>>>>>>> b83a7331
  resources:
    requests:
      cpu: 10m
      memory: 100Mi
    limits:
      cpu: 100m
      memory: 300Mi
  ## Namespace override for the DCGM Exporter.
  ##
  ## @param gcp-gke-standard-dcgm-exporter.namespaceOverride Namespace override for the DCGM Exporter.
  ##
  namespaceOverride: tfy-gpu-operator
  ## ServiceMonitor configuration for Prometheus monitoring.
  ##
  ## @param gcp-gke-standard-dcgm-exporter.serviceMonitor.enabled Enable or disable ServiceMonitor for DCGM Exporter.
  ##
  serviceMonitor:
    enabled: false
  ## Node affinity configuration for worker nodes with GKE accelerators.
  ##
  affinity:
    ## @skip gcp-gke-standard-dcgm-exporter.affinity.nodeAffinity
    nodeAffinity:
      requiredDuringSchedulingIgnoredDuringExecution:
        nodeSelectorTerms:
          - matchExpressions:
              - key: cloud.google.com/gke-accelerator
                operator: Exists
  ## @param gcp-gke-standard-dcgm-exporter.tolerations[0].operator Toleration configuration for worker nodes.
  ##
  tolerations:
    - operator: "Exists"
  ## @param gcp-gke-standard-dcgm-exporter.mapPodsMetrics Enable mapping of pod metrics.
  ##
  mapPodsMetrics: true
  ## Security context configuration.
  ##
  ## @param gcp-gke-standard-dcgm-exporter.securityContext.privileged Set the container to privileged mode.
  ##
  securityContext:
    privileged: true
  ## @param gcp-gke-standard-dcgm-exporter.priorityClassName Priority class name for the DCGM Exporter.
  ##
  priorityClassName: ""
  ## Additional environment variables for the DCGM Exporter.
  ##
  extraEnv:
    ## @param gcp-gke-standard-dcgm-exporter.extraEnv[0].name Name for the additional environment variable for the DCGM Exporter.
    ## @param gcp-gke-standard-dcgm-exporter.extraEnv[0].value Value for the additional environment variable for the DCGM Exporter.
    - name: NVIDIA_INSTALL_DIR_HOST
      value: /home/kubernetes/bin/nvidia
    ## @skip gcp-gke-standard-dcgm-exporter.extraEnv[1]
    - name: NVIDIA_INSTALL_DIR_CONTAINER
      value: /usr/local/nvidia
    ## @skip gcp-gke-standard-dcgm-exporter.extraEnv[2]
    - name: DCGM_EXPORTER_COLLECTORS
      value: "/etc/dcgm-exporter/dcp-metrics-included.csv"
  ## Additional host volumes for the DCGM Exporter.
  ##
  extraHostVolumes:
    ## @param gcp-gke-standard-dcgm-exporter.extraHostVolumes[0].name Name for the additional host volume for the DCGM Exporter.
    ## @param gcp-gke-standard-dcgm-exporter.extraHostVolumes[0].hostPath Host Path for the additional host volume for the DCGM Exporter.
    - name: dev
      hostPath: "/dev"
    ## @skip gcp-gke-standard-dcgm-exporter.extraHostVolumes[1]
    - name: nvidia-install-dir-host
      hostPath: "/home/kubernetes/bin/nvidia"
    ## @skip gcp-gke-standard-dcgm-exporter.extraHostVolumes[2]
    - name: nvidia-config
      hostPath: "/etc/nvidia"
  ## Additional volume mounts for the DCGM Exporter.
  ##
  extraVolumeMounts:
    ## @param gcp-gke-standard-dcgm-exporter.extraVolumeMounts[0].name Name for the additional volume mounts for the DCGM Exporter.
    ## @param gcp-gke-standard-dcgm-exporter.extraVolumeMounts[0].mountPath Mount Path for the additional volume mounts for the DCGM Exporter.
    - name: dev
      mountPath: /dev
    ## @skip gcp-gke-standard-dcgm-exporter.extraVolumeMounts[1]
    - name: nvidia-install-dir-host
      mountPath: /usr/local/nvidia
    ## @skip gcp-gke-standard-dcgm-exporter.extraVolumeMounts[2]
    - name: nvidia-config
      mountPath: /etc/nvidia

## @section azure-aks-dcgm-exporter Configuration for the Azure AKS DCGM Exporter. This section will only be used when clusterType.azureAks is set to true.
##
azure-aks-dcgm-exporter:
  ## Docker image tag for the DCGM Exporter.
  ##
  ## @param azure-aks-dcgm-exporter.image.tag Docker image tag for the DCGM Exporter.
  ##
  image:
    tag: 3.1.7-3.1.4-ubuntu20.04
  ## Arguments to pass to the DCGM Exporter.
  ##
  ## @param azure-aks-dcgm-exporter.arguments Arguments for the DCGM Exporter.
  ##
  arguments:
    ["-c", '"5000"', "-f", "/etc/dcgm-exporter/dcp-metrics-included.csv"]
  ## Resource configuration for DCGM Exporter requests and limits.
  ##
  ## @param azure-aks-dcgm-exporter.resources.requests.cpu CPU request for the DCGM Exporter.
  ## @param azure-aks-dcgm-exporter.resources.requests.memory Memory request for the DCGM Exporter.
  ## @param azure-aks-dcgm-exporter.resources.limits.cpu CPU limit for the DCGM Exporter.
  ## @param azure-aks-dcgm-exporter.resources.limits.memory Memory limit for the DCGM Exporter.
  ##
  resources:
    requests:
      cpu: 10m
      memory: 100Mi
    limits:
      cpu: 100m
      memory: 300Mi
  ## Namespace override for the DCGM Exporter.
  ##
  ## @param azure-aks-dcgm-exporter.namespaceOverride Namespace override for the DCGM Exporter.
  ##
  namespaceOverride: tfy-gpu-operator
  ## ServiceMonitor configuration for Prometheus monitoring.
  ##
  ## @param azure-aks-dcgm-exporter.serviceMonitor.enabled Enable or disable ServiceMonitor for DCGM Exporter.
  ##
  serviceMonitor:
    enabled: false
  ## Node affinity configuration for worker nodes with NVIDIA accelerators.
  ##
  affinity:
    ## @skip azure-aks-dcgm-exporter.affinity.nodeAffinity
    nodeAffinity:
      requiredDuringSchedulingIgnoredDuringExecution:
        nodeSelectorTerms:
          - matchExpressions:
              - key: kubernetes.azure.com/accelerator
                operator: In
                values:
                  - nvidia
  ## Toleration configuration for worker nodes.
  ##
  tolerations:
    ## @skip azure-aks-dcgm-exporter.tolerations[0].operator
    - operator: "Exists"
  ## Enable mapping of pod metrics.
  ##
  ## @param azure-aks-dcgm-exporter.mapPodsMetrics Enable or disable mapping of pod metrics.
  ##
  mapPodsMetrics: true
  ## Security context configuration.
  ##
  ## @param azure-aks-dcgm-exporter.securityContext.privileged Set the container to privileged mode.
  ##
  securityContext:
    privileged: true
  ## Priority class name for the DCGM Exporter.
  ##
  ## @param azure-aks-dcgm-exporter.priorityClassName Priority class name for the DCGM Exporter.
  ##
  priorityClassName: ""
  ## Additional environment variables for the DCGM Exporter.
  ##
  extraEnv:
    ## @param azure-aks-dcgm-exporter.extraEnv[0].name Name for the additional environment variables for the DCGM Exporter.
    ## @param azure-aks-dcgm-exporter.extraEnv[0].value Value for the additional environment variables for the DCGM Exporter.
    - name: NVIDIA_INSTALL_DIR_HOST
      value: /home/kubernetes/bin/nvidia
    ## @skip azure-aks-dcgm-exporter.extraEnv[1]
    - name: NVIDIA_INSTALL_DIR_CONTAINER
      value: /usr/local/nvidia
    ## @skip azure-aks-dcgm-exporter.extraEnv[2]
    - name: DCGM_EXPORTER_COLLECTORS
      value: "/etc/dcgm-exporter/dcp-metrics-included.csv"
  ## Additional host volumes for the DCGM Exporter.
  ##
  extraHostVolumes:
    ## @param azure-aks-dcgm-exporter.extraHostVolumes[0].name Name for the additional host volumes for the DCGM Exporter.
    ## @param azure-aks-dcgm-exporter.extraHostVolumes[0].hostPath Host Path for the additional host volumes for the DCGM Exporter.
    - name: dev
      hostPath: "/dev"
    ## @skip azure-aks-dcgm-exporter.extraHostVolumes[1]
    - name: nvidia-install-dir-host
      hostPath: "/home/kubernetes/bin/nvidia"
    ## @skip azure-aks-dcgm-exporter.extraHostVolumes[2]
    - name: nvidia-config
      hostPath: "/etc/nvidia"
  ## Additional volume mounts for the DCGM Exporter.
  ##
  extraVolumeMounts:
    ## @param azure-aks-dcgm-exporter.extraVolumeMounts[0].name Name for the additional volume mounts for the DCGM Exporter.
    ## @param azure-aks-dcgm-exporter.extraVolumeMounts[0].mountPath Mount Path for the additional volume mounts for the DCGM Exporter.
    - name: dev
      mountPath: /dev
    ## @skip azure-aks-dcgm-exporter.extraVolumeMounts[1]
    - name: nvidia-install-dir-host
      mountPath: /usr/local/nvidia
    ## @skip azure-aks-dcgm-exporter.extraVolumeMounts[2]
    - name: nvidia-config
      mountPath: /etc/nvidia<|MERGE_RESOLUTION|>--- conflicted
+++ resolved
@@ -152,16 +152,6 @@
   ## @param gcp-gke-standard-dcgm-exporter.arguments Arguments for the DCGM Exporter.
   ##
   arguments:
-<<<<<<< HEAD
-    ["-c", '"5000"', "-f", "/etc/dcgm-exporter/dcp-metrics-included.csv", "--kubernetes-gpu-id-type", "device-name"]
-  ## Resource configuration for DCGM Exporter requests and limits.
-  ##
-  ## @param gcp-gke-standard-dcgm-exporter.resources.requests.cpu CPU request for the DCGM Exporter.
-  ## @param gcp-gke-standard-dcgm-exporter.resources.requests.memory Memory request for the DCGM Exporter.
-  ## @param gcp-gke-standard-dcgm-exporter.resources.limits.cpu CPU limit for the DCGM Exporter.
-  ## @param gcp-gke-standard-dcgm-exporter.resources.limits.memory Memory limit for the DCGM Exporter.
-  ##
-=======
     [
       "-c",
       '"5000"',
@@ -170,7 +160,13 @@
       "--kubernetes-gpu-id-type",
       "device-name",
     ]
->>>>>>> b83a7331
+  ## Resource configuration for DCGM Exporter requests and limits.
+  ##
+  ## @param gcp-gke-standard-dcgm-exporter.resources.requests.cpu CPU request for the DCGM Exporter.
+  ## @param gcp-gke-standard-dcgm-exporter.resources.requests.memory Memory request for the DCGM Exporter.
+  ## @param gcp-gke-standard-dcgm-exporter.resources.limits.cpu CPU limit for the DCGM Exporter.
+  ## @param gcp-gke-standard-dcgm-exporter.resources.limits.memory Memory limit for the DCGM Exporter.
+  ##
   resources:
     requests:
       cpu: 10m
