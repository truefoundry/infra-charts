{{- if .Values.prometheusRules.containerRules.enabled }}
apiVersion: monitoring.coreos.com/v1
kind: PrometheusRule
metadata:
  name: {{ .Values.prometheusRules.containerRules.name }}
  labels:
    {{- include "containerRule.labels" . | nindent 4 }}
  annotations:
    {{- include "containerRule.annotations" . | nindent 4 }}
spec:
  groups:
  - name: Alerting
    rules:
    - for: 5m
      expr: >-
        sum(increase(container_cpu_cfs_throttled_periods_total{job="kubelet", container!=""}[5m]))
        by (pod, container, namespace) /
        sum(increase(container_cpu_cfs_periods_total{job="kubelet"}[5m])) by
        (pod, container, namespace) > ( 25 / 100 )
      alert: ContainerHighCPUThrottleRate
      labels:
        entity: container
        severity: critical
      annotations:
        summary: Container high throttle rate (instance {{ `{{ $labels.instance }}` }})
        description: |-
          Container is being throttled
            VALUE = {{`{{ $value }}`}}
    - for: 5m
      expr: >-
<<<<<<< HEAD
        sum by (namespace, pod, container) (container_memory_working_set_bytes{container!="", pod!=""}) /
        sum by (namespace, pod, container) (
          kube_pod_container_resource_requests{resource="memory", container!="", pod!=""}
        ) > 0.9
      alert: ContainerMemoryUsageHigh
      labels:
        entity: container
        severity: warning
      annotations:
        summary: Container memory usage is above 90% ({{`{{ $labels.namespace }}`}}/{{`{{ $labels.pod }}`}})
        description: |-
          Container ({{`{{ $labels.namespace }}`}}/{{`{{ $labels.pod }}`}}) is using more than 90% of its memory.
            VALUE = {{`{{ $value }}`}}%
=======
        sum(
          rate(istio_requests_total{job="envoy-stats", response_code!~"5.*"}[5m]) > 0
          unless
          label_replace(
            istio_requests_total{job="envoy-stats", response_code!~"5.*"},
            "namespace", "$1", "destination_service_namespace", "(.*)"
          )
        )
        by (destination_service_namespace, destination_service_name)
        /
        sum(
          rate(istio_requests_total{job="envoy-stats"}[5m]) > 0
          unless
          label_replace(
            istio_requests_total{job="envoy-stats"},
            "namespace", "$1", "destination_service_namespace", "(.*)"
          )
        )
        by (destination_service_namespace, destination_service_name) < 0.95
      alert: LowServiceRequestSuccessRate
      labels:
        entity: service
        severity: critical
      annotations:
        summary: Low success rate ({{`{{ $labels.destination_service_namespace }}`}}/{{`{{ $labels.destination_service_name }}`}})
        description: |-
          Service {{`{{ $labels.destination_service_namespace }}`}}/{{`{{ $labels.destination_service_name }}`}} has a low success rate
           VALUE = {{`{{ printf "%.2f" (mul 100 $value) }}`}}%
>>>>>>> 3c37a401
    - for: 15m
      expr: >-
        sum by (namespace, pod)
        (kube_pod_status_phase{job="kube-state-metrics", phase=~"Pending|Unknown|Failed"}) > 0
      alert: PodNotHealthy
      labels:
        entity: pod
        severity: critical
      annotations:
        summary: >-
          Pod not healthy ({{`{{ $labels.namespace }}`}}/{{`{{ $labels.pod }}`}})
        description: >-
          Pod {{`{{ $labels.namespace }}`}}/{{`{{ $labels.pod }}`}} has been in a
          non-running state for longer than 15 minutes.
            VALUE = {{`{{ $value }}`}}
    - for: 2m
      expr: increase(kube_pod_container_status_restarts_total{job="kube-state-metrics"}[1h]) > 5
      alert: PodCrashLooping
      labels:
        entity: pod
        severity: critical
      annotations:
        summary: >-
          Pod crash looping ({{`{{ $labels.namespace }}`}}/{{`{{ $labels.pod }}`}})
        description: |-
          Pod {{`{{ $labels.namespace }}`}}/{{`{{ $labels.pod }}`}} is crash looping
            VALUE = {{`{{ $value }}`}}
    - for: 10m
      expr: >-
        (sum(kubelet_volume_stats_used_bytes{job="kubelet"}) by (persistentvolumeclaim, namespace) /
        sum(kubelet_volume_stats_capacity_bytes{job="kubelet"}) by (persistentvolumeclaim, namespace)) * 100 > 90
      alert: PersistentVolumeUsageHigh
      labels:
        entity: persistentVolume
        severity: critical
      annotations:
        summary: >-
          Persistent Volume usage is above 90% ({{`{{ $labels.namespace }}`}}/{{`{{ $labels.persistentvolumeclaim }}`}})
        description: |-
          Persistent Volume {{`{{ $labels.persistentvolumeclaim }}`}} in namespace {{`{{ $labels.namespace }}`}}
          is using more than 90% of its capacity.
            VALUE = {{`{{ $value }}`}}%
    - for: 5m
      expr: (1 - (node_filesystem_avail_bytes{job="node-exporter"} / node_filesystem_size_bytes{job="node-exporter"})) > 0.9
      alert: NodeDiskPressure
      labels:
        entity: node
        severity: critical
      annotations:
        summary: >-
          Node disk usage is above 90% ({{`{{ $labels.instance }}`}})
        description: |-
          Node {{`{{ $labels.instance }}`}} is experiencing disk pressure.
            VALUE = {{`{{ $value }}`}}%
    - for: 5m
      expr: node_memory_MemAvailable_bytes{job="node-exporter"} / node_memory_MemTotal_bytes{job="node-exporter"} < 0.1
      alert: NodeMemoryPressure
      labels:
        entity: node
        severity: critical
      annotations:
        summary: >-
          Node memory available is below 10% ({{`{{ $labels.instance }}`}})
        description: |-
          Node {{`{{ $labels.instance }}`}} is experiencing memory pressure.
            VALUE = {{`{{ $value }}`}}%
    - for: 5m
      expr: rate(node_cpu_seconds_total{job="node-exporter", mode="idle"}[5m]) < 0.1
      alert: NodeCPUPressure
      labels:
        entity: node
        severity: critical
      annotations:
        summary: >-
          Node CPU usage is above 90% ({{`{{ $labels.instance }}`}})
        description: |-
          Node {{`{{ $labels.instance }}`}} is experiencing CPU pressure.
            VALUE = {{`{{ $value }}`}}%
    - for: 10m
      expr: kube_node_status_condition{job="kube-state-metrics", condition="Ready", status="true"} == 0
      alert: NodeNotReady
      labels:
        entity: node
        severity: critical
      annotations:
        summary: >-
          Node is not ready ({{`{{ $labels.node }}`}})
        description: |-
          Node {{`{{ $labels.node }}`}} is not in a ready state.
            VALUE = {{`{{ $value }}`}}
    - for: 5m
      expr: kube_node_status_condition{job="kube-state-metrics", condition="NetworkUnavailable", status="true"} == 1
      alert: NodeNetworkUnavailable
      labels:
        entity: node
        severity: critical
      annotations:
        summary: >-
          Node network is unavailable ({{`{{ $labels.node }}`}})
        description: |-
          Node {{`{{ $labels.node }}`}} network is unavailable.
            VALUE = {{`{{ $value }}`}}
{{- end }}<|MERGE_RESOLUTION|>--- conflicted
+++ resolved
@@ -28,21 +28,6 @@
             VALUE = {{`{{ $value }}`}}
     - for: 5m
       expr: >-
-<<<<<<< HEAD
-        sum by (namespace, pod, container) (container_memory_working_set_bytes{container!="", pod!=""}) /
-        sum by (namespace, pod, container) (
-          kube_pod_container_resource_requests{resource="memory", container!="", pod!=""}
-        ) > 0.9
-      alert: ContainerMemoryUsageHigh
-      labels:
-        entity: container
-        severity: warning
-      annotations:
-        summary: Container memory usage is above 90% ({{`{{ $labels.namespace }}`}}/{{`{{ $labels.pod }}`}})
-        description: |-
-          Container ({{`{{ $labels.namespace }}`}}/{{`{{ $labels.pod }}`}}) is using more than 90% of its memory.
-            VALUE = {{`{{ $value }}`}}%
-=======
         sum(
           rate(istio_requests_total{job="envoy-stats", response_code!~"5.*"}[5m]) > 0
           unless
@@ -71,7 +56,6 @@
         description: |-
           Service {{`{{ $labels.destination_service_namespace }}`}}/{{`{{ $labels.destination_service_name }}`}} has a low success rate
            VALUE = {{`{{ printf "%.2f" (mul 100 $value) }}`}}%
->>>>>>> 3c37a401
     - for: 15m
       expr: >-
         sum by (namespace, pod)
