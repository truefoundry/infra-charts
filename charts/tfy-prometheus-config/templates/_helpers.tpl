{{/*
Alert Manager Labels
*/}}
{{- define "alertManagers.labels" -}}
{{- if .Values.global.labels }}
{{- toYaml .Values.global.labels }}
{{- else }}
{}
{{- end }}
{{- end }}

{{/*
Alert Manager Annotations
*/}}
{{- define "alertManagers.annotations" -}}
{{- if .Values.global.annotations }}
{{- toYaml .Values.global.annotations }}
{{- else }}
{}
{{- end }}
{{- end }}


{{/*
Labels for envoy stats scrape configs
*/}}
{{- define "envoyStats.labels" -}}
{{- if .Values.scrapeConfigs.envoy.labels }}
{{- toYaml .Values.scrapeConfigs.envoy.labels }}
{{- else if .Values.global.labels }}
{{- toYaml .Values.global.labels }}
{{- else }}
{{- toYaml (dict "release" "prometheus") }}
{{- end }}
{{- end }}

{{/*
Annotations for envoy stats scrape configs
*/}}
{{- define "envoyStats.annotations" -}}
{{- if .Values.scrapeConfigs.envoy.annotations }}
{{- toYaml .Values.scrapeConfigs.envoy.annotations }}
{{- else if .Values.global.annotations }}
{{- toYaml .Values.global.annotations }}
{{- else }}
{}
{{- end }}
{{- end }}

{{/*
Labels for kubernetes pods scrape configs
*/}}
{{- define "k8sPods.labels" -}}
{{- if .Values.scrapeConfigs.kubernetesPods.labels }}
{{- toYaml .Values.scrapeConfigs.kubernetesPods.labels }}
{{- else if .Values.global.labels }}
{{- toYaml .Values.global.labels }}
{{- else }}
{{- toYaml (dict "release" "prometheus") }}
{{- end }}
{{- end }}

{{/*
Annotations for kubernetes pods scrape configs
*/}}
{{- define "k8sPods.annotations" -}}
{{- if .Values.scrapeConfigs.kubernetesPods.annotations }}
{{- toYaml .Values.scrapeConfigs.kubernetesPods.annotations }}
{{- else if .Values.global.annotations }}
{{- toYaml .Values.global.annotations }}
{{- else }}
{}
{{- end }}
{{- end }}

{{/*
Argo workflows service monitor labels
*/}}
{{- define "argo-workflows.labels" -}}
{{- if .Values.serviceMonitors.workflows.labels }}
{{- toYaml .Values.serviceMonitors.workflows.labels }}
{{- else if .Values.global.labels }}
{{- toYaml .Values.global.labels }}
{{- else }}
{{- toYaml (dict "release" "prometheus") }}
{{- end }}
{{- end }}


{{/*
Argo workflows service monitor annotations
*/}}
{{- define "argo-workflows.annotations" -}}
{{- if .Values.serviceMonitors.workflows.annotations }}
{{- toYaml .Values.serviceMonitors.workflows.annotations }}
{{- else if .Values.global.annotations }}
{{- toYaml .Values.global.annotations }}
{{- else }}
{}
{{- end }}
{{- end }}

{{/*
Elasti service monitor labels
*/}}
{{- define "elasti.labels" -}}
{{- if .Values.serviceMonitors.elasti.labels }}
{{- toYaml .Values.serviceMonitors.elasti.labels }}
{{- else if .Values.global.labels }}
{{- toYaml .Values.global.labels }}
{{- else }}
{{- toYaml (dict "release" "prometheus") }}
{{- end }}
{{- end }}

{{/*
Elasti service monitor annotations
*/}}
{{- define "elasti.annotations" -}}
{{- if .Values.serviceMonitors.elasti.annotations }}
{{- toYaml .Values.serviceMonitors.elasti.annotations }}
{{- else if .Values.global.annotations }}
{{- toYaml .Values.global.annotations }}
{{- else }}
{}
{{- end }}
{{- end }}

{{/*
Keda service monitor labels
*/}}
{{- define "keda.labels" -}}
{{- if .Values.serviceMonitors.keda.labels }}
{{- toYaml .Values.serviceMonitors.keda.labels }}
{{- else if .Values.global.labels }}
{{- toYaml .Values.global.labels }}
{{- else }}
{{- toYaml (dict "release" "prometheus") }}
{{- end }}
{{- end }}

{{/*
Keda service monitor annotations
*/}}
{{- define "keda.annotations" -}}
{{- if .Values.serviceMonitors.keda.annotations }}
{{- toYaml .Values.serviceMonitors.keda.annotations }}
{{- else if .Values.global.annotations }}
{{- toYaml .Values.global.annotations }}
{{- else }}
{}
{{- end }}
{{- end }}

{{/*
Kubecost service monitor labels
*/}}
{{- define "kubecost.labels" -}}
{{- if .Values.serviceMonitors.kubecost.labels }}
{{- toYaml .Values.serviceMonitors.kubecost.labels }}
{{- else if .Values.global.labels }}
{{- toYaml .Values.global.labels }}
{{- else }}
{{- toYaml (dict "release" "prometheus") }}
{{- end }}
{{- end }}

{{/*
Kubecost service monitor annotations
*/}}
{{- define "kubecost.annotations" -}}
{{- if .Values.serviceMonitors.kubecost.annotations }}
{{- toYaml .Values.serviceMonitors.kubecost.annotations }}
{{- else if .Values.global.annotations }}
{{- toYaml .Values.global.annotations }}
{{- else }}
{}
{{- end }}
{{- end }}

{{/*
Loki service monitor labels
*/}}
{{- define "loki.labels" -}}
{{- if .Values.serviceMonitors.loki.labels }}
{{- toYaml .Values.serviceMonitors.loki.labels }}
{{- else if .Values.global.labels }}
{{- toYaml .Values.global.labels }}
{{- else }}
{{- toYaml (dict "release" "prometheus") }}
{{- end }}
{{- end }}

{{/*
Loki service monitor annotations
*/}}
{{- define "loki.annotations" -}}
{{- if .Values.serviceMonitors.loki.annotations }}
{{- toYaml .Values.serviceMonitors.loki.annotations }}
{{- else if .Values.global.annotations }}
{{- toYaml .Values.global.annotations }}
{{- else }}
{}
{{- end }}
{{- end }}

{{/*
Loki promtail service monitor labels
*/}}
{{- define "loki-promtail.labels" -}}
{{- if .Values.serviceMonitors.loki.promtail.labels }}
{{- toYaml .Values.serviceMonitors.loki.promtail.labels }}
{{- else if .Values.global.labels }}
{{- toYaml .Values.global.labels }}
{{- else }}
{{- toYaml (dict "release" "prometheus") }}
{{- end }}
{{- end }}

{{/*
Loki promtail service monitor annotations
*/}}
{{- define "loki-promtail.annotations" -}}
{{- if .Values.serviceMonitors.loki.promtail.annotations }}
{{- toYaml .Values.serviceMonitors.loki.promtail.annotations }}
{{- else if .Values.global.annotations }}
{{- toYaml .Values.global.annotations }}
{{- else }}
{}
{{- end }}
{{- end }}

{{/*
  Prometheus service monitor labels
*/}}
{{- define "prometheus.labels" -}}
{{- if .Values.serviceMonitors.prometheus.labels }}
{{- toYaml .Values.serviceMonitors.prometheus.labels }}
{{- else if .Values.global.labels }}
{{- toYaml .Values.global.labels }}
{{- else }}
{{- toYaml (dict "release" "prometheus") }}
{{- end }}
{{- end }}

{{/*
  Prometheus service monitor annotations
*/}}
{{- define "prometheus.annotations" -}}
{{- if .Values.serviceMonitors.prometheus.annotations }}
{{- toYaml .Values.serviceMonitors.prometheus.annotations }}
{{- else if .Values.global.annotations }}
{{- toYaml .Values.global.annotations }}
{{- else }}
{}
{{- end }}
{{- end }}

{{/*
  Prometheus operator service monitor labels
*/}}
{{- define "prometheusOperator.labels" -}}
{{- if .Values.serviceMonitors.prometheusOperator.labels }}
{{- toYaml .Values.serviceMonitors.prometheusOperator.labels }}
{{- else if .Values.global.labels }}
{{- toYaml .Values.global.labels }}
{{- else }}
{{- toYaml (dict "release" "prometheus") }}
{{- end }}
{{- end }}

{{/*
  Prometheus operator service monitor annotations
*/}}
{{- define "prometheusOperator.annotations" -}}
{{- if .Values.serviceMonitors.prometheusOperator.annotations }}
{{- toYaml .Values.serviceMonitors.prometheusOperator.annotations }}
{{- else if .Values.global.annotations }}
{{- toYaml .Values.global.annotations }}
{{- else }}
{}
{{- end }}
{{- end }}

{{/*
  Container rules labels
*/}}
{{- define "containerRule.labels" -}}
{{- if .Values.prometheusRules.containerRules.labels }}
{{- toYaml .Values.prometheusRules.containerRules.labels }}
{{- else if .Values.global.labels }}
{{- toYaml .Values.global.labels }}
{{- else }}
{{- toYaml (dict "release" "prometheus") }}
{{- end }}
{{- end }}

{{/*
Container rules annotations
*/}}
{{- define "containerRule.annotations" -}}
{{- if .Values.prometheusRules.containerRules.annotations }}
{{- toYaml .Values.prometheusRules.containerRules.annotations }}
{{- else if .Values.global.annotations }}
{{- toYaml .Values.global.annotations }}
{{- else }}
{}
{{- end }}
{{- end }}

{{/*
  Kubecost rules labels
*/}}
{{- define "kubecostRules.labels" -}}
{{- if .Values.prometheusRules.kubecostRules.labels }}
{{- toYaml .Values.prometheusRules.kubecostRules.labels }}
{{- else if .Values.global.labels }}
{{- toYaml .Values.global.labels }}
{{- else }}
{{- toYaml (dict "release" "prometheus") }}
{{- end }}
{{- end }}

{{/*
  Kubecost rules annotations
  */}}
{{- define "kubecostRules.annotations" -}}
{{- if .Values.prometheusRules.kubecostRules.annotations }}
{{- toYaml .Values.prometheusRules.kubecostRules.annotations }}
{{- else if .Values.global.annotations }}
{{- toYaml .Values.global.annotations }}
{{- else }}
{}
{{- end }}
{{- end }}

{{/*
  Alert manager service monitor labels
*/}}
{{- define "alert-manager.labels" -}}
{{- if .Values.serviceMonitors.alertManager.labels }}
{{- toYaml .Values.serviceMonitors.alertManager.labels }}
{{- else if .Values.global.labels }}
{{- toYaml .Values.global.labels }}
{{- else }}
{{- toYaml (dict "release" "prometheus") }}
{{- end }}
{{- end }}

{{/*
  Kubelet service monitor labels
*/}}
{{- define "kubelet.labels" -}}
{{- if .Values.serviceMonitors.kubelet.labels }}
{{- toYaml .Values.serviceMonitors.kubelet.labels }}
{{- else if .Values.global.labels }}
{{- toYaml .Values.global.labels }}
{{- else }}
{{- toYaml (dict "release" "prometheus") }}
{{- end }}
{{- end }}

{{/*
  Node exporter service monitor labels
*/}}
{{- define "nodeExporter.labels" -}}
{{- if .Values.serviceMonitors.nodeExporter.labels }}
{{- toYaml .Values.serviceMonitors.nodeExporter.labels }}
{{- else if .Values.global.labels }}
{{- toYaml .Values.global.labels }}
{{- else }}
{{- toYaml (dict "release" "prometheus") }}
{{- end }}
{{- end }}

{{/*
  Kube state metrics service monitor labels
*/}}
{{- define "kubeStateMetrics.labels" -}}
{{- if .Values.serviceMonitors.kubeStateMetrics.labels }}
{{- toYaml .Values.serviceMonitors.kubeStateMetrics.labels }}
{{- else if .Values.global.labels }}
{{- toYaml .Values.global.labels }}
{{- else }}
{{- toYaml (dict "release" "prometheus") }}
{{- end }}
{{- end }}

{{/*
  Karpenter service monitor labels
*/}}
{{- define "karpenter.labels" -}}
{{- if .Values.serviceMonitors.karpenter.labels }}
{{- toYaml .Values.serviceMonitors.karpenter.labels }}
{{- else if .Values.global.labels }}
{{- toYaml .Values.global.labels }}
{{- else }}
{{- toYaml (dict "release" "prometheus") }}
{{- end }}
{{- end }}

{{/*
  GPU service monitor labels
*/}}
{{- define "gpu.labels" -}}
{{- if .Values.serviceMonitors.gpu.labels }}
{{- toYaml .Values.serviceMonitors.gpu.labels }}
{{- else if .Values.global.labels }}
{{- toYaml .Values.global.labels }}
{{- else }}
{{- toYaml (dict "release" "prometheus") }}
{{- end }}
{{- end }}

{{/*
  GPU service monitor annotations
*/}}
{{- define "gpu.annotations" -}}
{{- if .Values.serviceMonitors.gpu.annotations }}
{{- toYaml .Values.serviceMonitors.gpu.annotations }}
{{- else if .Values.global.annotations }}
{{- toYaml .Values.global.annotations }}
{{- else }}
{}
{{- end }}
{{- end }}

{{/*
  Karpenter service monitor annotations
*/}}
{{- define "karpenter.annotations" -}}
{{- if .Values.serviceMonitors.karpenter.annotations }}
{{- toYaml .Values.serviceMonitors.karpenter.annotations }}
{{- else if .Values.global.annotations }}
{{- toYaml .Values.global.annotations }}
{{- else }}
{}
{{- end }}
{{- end }}

{{/*
  Kube state metrics service monitor annotations
*/}}
{{- define "kubeStateMetrics.annotations" -}}
{{- if .Values.serviceMonitors.kubeStateMetrics.annotations }}
{{- toYaml .Values.serviceMonitors.kubeStateMetrics.annotations }}
{{- else if .Values.global.annotations }}
{{- toYaml .Values.global.annotations }}
{{- else }}
{}
{{- end }}
{{- end }}

{{/*
  Node exporter service monitor annotations
*/}}
{{- define "nodeExporter.annotations" -}}
{{- if .Values.serviceMonitors.nodeExporter.annotations }}
{{- toYaml .Values.serviceMonitors.nodeExporter.annotations }}
{{- else if .Values.global.annotations }}
{{- toYaml .Values.global.annotations }}
{{- else }}
{}
{{- end }}
{{- end }}

{{/*
  Kubelet service monitor annotations
*/}}
{{- define "kubelet.annotations" -}}
{{- if .Values.serviceMonitors.kubelet.annotations }}
{{- toYaml .Values.serviceMonitors.kubelet.annotations }}
{{- else if .Values.global.annotations }}
{{- toYaml .Values.global.annotations }}
{{- else }}
{}
{{- end }}
{{- end }}

{{/*
  Alert manager service monitor annotations
*/}}
{{- define "alert-manager.annotations" -}}
{{- if .Values.serviceMonitors.alertManager.annotations }}
{{- toYaml .Values.serviceMonitors.alertManager.annotations }}
{{- else if .Values.global.annotations }}
{{- toYaml .Values.global.annotations }}
{{- else }}
{}
{{- end }}
{{- end }}

<<<<<<< HEAD
{{/*
  LLM Gateway service monitor labels
*/}}
{{- define "llmGateway.labels" -}}
{{- if .Values.serviceMonitors.llmGateway.labels }}
{{- toYaml .Values.serviceMonitors.llmGateway.labels }}
{{- else if .Values.global.labels }}
{{- toYaml .Values.global.labels }}
{{- else }}
{{- toYaml (dict "release" "prometheus") }}
{{- end }}
{{- end }}

{{/*
  LLM Gateway service monitor annotations
*/}}
{{- define "llmGateway.annotations" -}}
{{- if .Values.serviceMonitors.llmGateway.annotations }}
{{- toYaml .Values.serviceMonitors.llmGateway.annotations }}
{{- else if .Values.global.annotations }}
{{- toYaml .Values.global.annotations }}
{{- else }}
{}
{{- end }}
=======
{{- /*
  SSH service monitor labels
*/ -}}
{{- define "sshServer.labels" -}}
{{- if .Values.serviceMonitors.sshServer.labels }}
{{- toYaml .Values.serviceMonitors.sshServer.labels }}
{{- else }}
{{- toYaml (dict "release" "prometheus") }}
{{- end }}
>>>>>>> 7750ec05
{{- end }}<|MERGE_RESOLUTION|>--- conflicted
+++ resolved
@@ -490,7 +490,6 @@
 {{- end }}
 {{- end }}
 
-<<<<<<< HEAD
 {{/*
   LLM Gateway service monitor labels
 */}}
@@ -515,7 +514,7 @@
 {{- else }}
 {}
 {{- end }}
-=======
+
 {{- /*
   SSH service monitor labels
 */ -}}
@@ -525,5 +524,4 @@
 {{- else }}
 {{- toYaml (dict "release" "prometheus") }}
 {{- end }}
->>>>>>> 7750ec05
 {{- end }}