{{/*
Alert Manager Labels
*/}}
{{- define "alertManagers.labels" -}}
{{- if .Values.global.labels }}
{{- toYaml .Values.global.labels }}
{{- else }}
{}
{{- end }}
{{- end }}

{{/*
Alert Manager Annotations
*/}}
{{- define "alertManagers.annotations" -}}
{{- if .Values.global.annotations }}
{{- toYaml .Values.global.annotations }}
{{- else }}
{}
{{- end }}
{{- end }}


{{/*
Labels for envoy stats scrape configs
*/}}
{{- define "envoyStats.labels" -}}
{{- if .Values.scrapeConfigs.envoy.labels }}
{{- toYaml .Values.scrapeConfigs.envoy.labels }}
{{- else if .Values.global.labels }}
{{- toYaml .Values.global.labels }}
{{- else }}
{{- toYaml (dict "release" "prometheus") }}
{{- end }}
{{- end }}

{{/*
Annotations for envoy stats scrape configs
*/}}
{{- define "envoyStats.annotations" -}}
{{- if .Values.scrapeConfigs.envoy.annotations }}
{{- toYaml .Values.scrapeConfigs.envoy.annotations }}
{{- else if .Values.global.annotations }}
{{- toYaml .Values.global.annotations }}
{{- else }}
{}
{{- end }}
{{- end }}

{{/*
Labels for kubernetes pods scrape configs
*/}}
{{- define "k8sPods.labels" -}}
{{- if .Values.scrapeConfigs.kubernetesPods.labels }}
{{- toYaml .Values.scrapeConfigs.kubernetesPods.labels }}
{{- else if .Values.global.labels }}
{{- toYaml .Values.global.labels }}
{{- else }}
{{- toYaml (dict "release" "prometheus") }}
{{- end }}
{{- end }}

{{/*
Annotations for kubernetes pods scrape configs
*/}}
{{- define "k8sPods.annotations" -}}
{{- if .Values.scrapeConfigs.kubernetesPods.annotations }}
{{- toYaml .Values.scrapeConfigs.kubernetesPods.annotations }}
{{- else if .Values.global.annotations }}
{{- toYaml .Values.global.annotations }}
{{- else }}
{}
{{- end }}
{{- end }}

{{/*
Argo workflows service monitor labels
*/}}
{{- define "argo-workflows.labels" -}}
{{- if .Values.serviceMonitors.workflows.labels }}
{{- toYaml .Values.serviceMonitors.workflows.labels }}
{{- else if .Values.global.labels }}
{{- toYaml .Values.global.labels }}
{{- else }}
{{- toYaml (dict "release" "prometheus") }}
{{- end }}
{{- end }}


{{/*
Argo workflows service monitor annotations
*/}}
{{- define "argo-workflows.annotations" -}}
{{- if .Values.serviceMonitors.workflows.annotations }}
{{- toYaml .Values.serviceMonitors.workflows.annotations }}
{{- else if .Values.global.annotations }}
{{- toYaml .Values.global.annotations }}
{{- else }}
{}
{{- end }}
{{- end }}

{{/*
Elasti service monitor labels
*/}}
{{- define "elasti.labels" -}}
{{- if .Values.serviceMonitors.elasti.labels }}
{{- toYaml .Values.serviceMonitors.elasti.labels }}
{{- else if .Values.global.labels }}
{{- toYaml .Values.global.labels }}
{{- else }}
{{- toYaml (dict "release" "prometheus") }}
{{- end }}
{{- end }}

{{/*
Elasti service monitor annotations
*/}}
{{- define "elasti.annotations" -}}
{{- if .Values.serviceMonitors.elasti.annotations }}
{{- toYaml .Values.serviceMonitors.elasti.annotations }}
{{- else if .Values.global.annotations }}
{{- toYaml .Values.global.annotations }}
{{- else }}
{}
{{- end }}
{{- end }}

{{/*
Keda service monitor labels
*/}}
{{- define "keda.labels" -}}
{{- if .Values.serviceMonitors.keda.labels }}
{{- toYaml .Values.serviceMonitors.keda.labels }}
{{- else if .Values.global.labels }}
{{- toYaml .Values.global.labels }}
{{- else }}
{{- toYaml (dict "release" "prometheus") }}
{{- end }}
{{- end }}

{{/*
Keda service monitor annotations
*/}}
{{- define "keda.annotations" -}}
{{- if .Values.serviceMonitors.keda.annotations }}
{{- toYaml .Values.serviceMonitors.keda.annotations }}
{{- else if .Values.global.annotations }}
{{- toYaml .Values.global.annotations }}
{{- else }}
{}
{{- end }}
{{- end }}

{{/*
Kubecost service monitor labels
*/}}
{{- define "kubecost.labels" -}}
{{- if .Values.serviceMonitors.kubecost.labels }}
{{- toYaml .Values.serviceMonitors.kubecost.labels }}
{{- else if .Values.global.labels }}
{{- toYaml .Values.global.labels }}
{{- else }}
{{- toYaml (dict "release" "prometheus") }}
{{- end }}
{{- end }}

{{/*
Kubecost service monitor annotations
*/}}
{{- define "kubecost.annotations" -}}
{{- if .Values.serviceMonitors.kubecost.annotations }}
{{- toYaml .Values.serviceMonitors.kubecost.annotations }}
{{- else if .Values.global.annotations }}
{{- toYaml .Values.global.annotations }}
{{- else }}
{}
{{- end }}
{{- end }}

{{/*
Loki service monitor labels
*/}}
{{- define "loki.labels" -}}
{{- if .Values.serviceMonitors.loki.labels }}
{{- toYaml .Values.serviceMonitors.loki.labels }}
{{- else if .Values.global.labels }}
{{- toYaml .Values.global.labels }}
{{- else }}
{{- toYaml (dict "release" "prometheus") }}
{{- end }}
{{- end }}

{{/*
Loki service monitor annotations
*/}}
{{- define "loki.annotations" -}}
{{- if .Values.serviceMonitors.loki.annotations }}
{{- toYaml .Values.serviceMonitors.loki.annotations }}
{{- else if .Values.global.annotations }}
{{- toYaml .Values.global.annotations }}
{{- else }}
{}
{{- end }}
{{- end }}

{{/*
Loki promtail service monitor labels
*/}}
{{- define "loki-promtail.labels" -}}
{{- if .Values.serviceMonitors.loki.promtail.labels }}
{{- toYaml .Values.serviceMonitors.loki.promtail.labels }}
{{- else if .Values.global.labels }}
{{- toYaml .Values.global.labels }}
{{- else }}
{{- toYaml (dict "release" "prometheus") }}
{{- end }}
{{- end }}

{{/*
Loki promtail service monitor annotations
*/}}
{{- define "loki-promtail.annotations" -}}
{{- if .Values.serviceMonitors.loki.promtail.annotations }}
{{- toYaml .Values.serviceMonitors.loki.promtail.annotations }}
{{- else if .Values.global.annotations }}
{{- toYaml .Values.global.annotations }}
{{- else }}
{}
{{- end }}
{{- end }}

{{/*
  Prometheus service monitor labels
*/}}
{{- define "prometheus.labels" -}}
{{- if .Values.serviceMonitors.prometheus.labels }}
{{- toYaml .Values.serviceMonitors.prometheus.labels }}
{{- else if .Values.global.labels }}
{{- toYaml .Values.global.labels }}
{{- else }}
{{- toYaml (dict "release" "prometheus") }}
{{- end }}
{{- end }}

{{/*
  Prometheus service monitor annotations
*/}}
{{- define "prometheus.annotations" -}}
{{- if .Values.serviceMonitors.prometheus.annotations }}
{{- toYaml .Values.serviceMonitors.prometheus.annotations }}
{{- else if .Values.global.annotations }}
{{- toYaml .Values.global.annotations }}
{{- else }}
{}
{{- end }}
{{- end }}

{{/*
  Prometheus operator service monitor labels
*/}}
{{- define "prometheusOperator.labels" -}}
{{- if .Values.serviceMonitors.prometheusOperator.labels }}
{{- toYaml .Values.serviceMonitors.prometheusOperator.labels }}
{{- else if .Values.global.labels }}
{{- toYaml .Values.global.labels }}
{{- else }}
{{- toYaml (dict "release" "prometheus") }}
{{- end }}
{{- end }}

{{/*
  Prometheus operator service monitor annotations
*/}}
{{- define "prometheusOperator.annotations" -}}
{{- if .Values.serviceMonitors.prometheusOperator.annotations }}
{{- toYaml .Values.serviceMonitors.prometheusOperator.annotations }}
{{- else if .Values.global.annotations }}
{{- toYaml .Values.global.annotations }}
{{- else }}
{}
{{- end }}
{{- end }}

{{/*
  Container rules labels
*/}}
{{- define "containerRule.labels" -}}
{{- if .Values.prometheusRules.containerRules.labels }}
{{- toYaml .Values.prometheusRules.containerRules.labels }}
{{- else if .Values.global.labels }}
{{- toYaml .Values.global.labels }}
{{- else }}
{{- toYaml (dict "release" "prometheus") }}
{{- end }}
{{- end }}

{{/*
Container rules annotations
*/}}
{{- define "containerRule.annotations" -}}
{{- if .Values.prometheusRules.containerRules.annotations }}
{{- toYaml .Values.prometheusRules.containerRules.annotations }}
{{- else if .Values.global.annotations }}
{{- toYaml .Values.global.annotations }}
{{- else }}
{}
{{- end }}
{{- end }}

{{/*
  Kubecost rules labels
*/}}
{{- define "kubecostRules.labels" -}}
{{- if .Values.prometheusRules.kubecostRules.labels }}
{{- toYaml .Values.prometheusRules.kubecostRules.labels }}
{{- else if .Values.global.labels }}
{{- toYaml .Values.global.labels }}
{{- else }}
{{- toYaml (dict "release" "prometheus") }}
{{- end }}
{{- end }}

{{/*
  Kubecost rules annotations
  */}}
{{- define "kubecostRules.annotations" -}}
{{- if .Values.prometheusRules.kubecostRules.annotations }}
{{- toYaml .Values.prometheusRules.kubecostRules.annotations }}
{{- else if .Values.global.annotations }}
{{- toYaml .Values.global.annotations }}
{{- else }}
{}
{{- end }}
{{- end }}

{{/*
  Alert manager service monitor labels
*/}}
{{- define "alert-manager.labels" -}}
{{- if .Values.serviceMonitors.alertManager.labels }}
{{- toYaml .Values.serviceMonitors.alertManager.labels }}
{{- else if .Values.global.labels }}
{{- toYaml .Values.global.labels }}
{{- else }}
{{- toYaml (dict "release" "prometheus") }}
{{- end }}
{{- end }}

{{/*
  Kubelet service monitor labels
*/}}
{{- define "kubelet.labels" -}}
{{- if .Values.serviceMonitors.kubelet.labels }}
{{- toYaml .Values.serviceMonitors.kubelet.labels }}
{{- else if .Values.global.labels }}
{{- toYaml .Values.global.labels }}
{{- else }}
{{- toYaml (dict "release" "prometheus") }}
{{- end }}
{{- end }}

{{/*
  Node exporter service monitor labels
*/}}
{{- define "nodeExporter.labels" -}}
{{- if .Values.serviceMonitors.nodeExporter.labels }}
{{- toYaml .Values.serviceMonitors.nodeExporter.labels }}
{{- else if .Values.global.labels }}
{{- toYaml .Values.global.labels }}
{{- else }}
{{- toYaml (dict "release" "prometheus") }}
{{- end }}
{{- end }}

{{/*
  Kube state metrics service monitor labels
*/}}
{{- define "kubeStateMetrics.labels" -}}
{{- if .Values.serviceMonitors.kubeStateMetrics.labels }}
{{- toYaml .Values.serviceMonitors.kubeStateMetrics.labels }}
{{- else if .Values.global.labels }}
{{- toYaml .Values.global.labels }}
{{- else }}
{{- toYaml (dict "release" "prometheus") }}
{{- end }}
{{- end }}

{{/*
  Karpenter service monitor labels
*/}}
{{- define "karpenter.labels" -}}
{{- if .Values.serviceMonitors.karpenter.labels }}
{{- toYaml .Values.serviceMonitors.karpenter.labels }}
{{- else if .Values.global.labels }}
{{- toYaml .Values.global.labels }}
{{- else }}
{{- toYaml (dict "release" "prometheus") }}
{{- end }}
{{- end }}

{{/*
  GPU service monitor labels
*/}}
{{- define "gpu.labels" -}}
{{- if .Values.serviceMonitors.gpu.labels }}
{{- toYaml .Values.serviceMonitors.gpu.labels }}
{{- else if .Values.global.labels }}
{{- toYaml .Values.global.labels }}
{{- else }}
{{- toYaml (dict "release" "prometheus") }}
{{- end }}
{{- end }}

{{/*
  GPU service monitor annotations
*/}}
{{- define "gpu.annotations" -}}
{{- if .Values.serviceMonitors.gpu.annotations }}
{{- toYaml .Values.serviceMonitors.gpu.annotations }}
{{- else if .Values.global.annotations }}
{{- toYaml .Values.global.annotations }}
{{- else }}
{}
{{- end }}
{{- end }}

{{/*
  Karpenter service monitor annotations
*/}}
{{- define "karpenter.annotations" -}}
{{- if .Values.serviceMonitors.karpenter.annotations }}
{{- toYaml .Values.serviceMonitors.karpenter.annotations }}
{{- else if .Values.global.annotations }}
{{- toYaml .Values.global.annotations }}
{{- else }}
{}
{{- end }}
{{- end }}

{{/*
  Kube state metrics service monitor annotations
*/}}
{{- define "kubeStateMetrics.annotations" -}}
{{- if .Values.serviceMonitors.kubeStateMetrics.annotations }}
{{- toYaml .Values.serviceMonitors.kubeStateMetrics.annotations }}
{{- else if .Values.global.annotations }}
{{- toYaml .Values.global.annotations }}
{{- else }}
{}
{{- end }}
{{- end }}

{{/*
  Node exporter service monitor annotations
*/}}
{{- define "nodeExporter.annotations" -}}
{{- if .Values.serviceMonitors.nodeExporter.annotations }}
{{- toYaml .Values.serviceMonitors.nodeExporter.annotations }}
{{- else if .Values.global.annotations }}
{{- toYaml .Values.global.annotations }}
{{- else }}
{}
{{- end }}
{{- end }}

{{/*
  Kubelet service monitor annotations
*/}}
{{- define "kubelet.annotations" -}}
{{- if .Values.serviceMonitors.kubelet.annotations }}
{{- toYaml .Values.serviceMonitors.kubelet.annotations }}
{{- else if .Values.global.annotations }}
{{- toYaml .Values.global.annotations }}
{{- else }}
{}
{{- end }}
{{- end }}

{{/*
  Alert manager service monitor annotations
*/}}
{{- define "alert-manager.annotations" -}}
{{- if .Values.serviceMonitors.alertManager.annotations }}
{{- toYaml .Values.serviceMonitors.alertManager.annotations }}
{{- else if .Values.global.annotations }}
{{- toYaml .Values.global.annotations }}
{{- else }}
{}
{{- end }}
{{- end }}

{{/*
  LLM Gateway service monitor labels
*/}}
{{- define "llmGateway.labels" -}}
{{- if .Values.serviceMonitors.llmGateway.labels }}
{{- toYaml .Values.serviceMonitors.llmGateway.labels }}
{{- else if .Values.global.labels }}
{{- toYaml .Values.global.labels }}
{{- else }}
{{- toYaml (dict "release" "prometheus") }}
{{- end }}
{{- end }}

{{/*
  LLM Gateway service monitor annotations
*/}}
{{- define "llmGateway.annotations" -}}
{{- if .Values.serviceMonitors.llmGateway.annotations }}
{{- toYaml .Values.serviceMonitors.llmGateway.annotations }}
{{- else if .Values.global.annotations }}
{{- toYaml .Values.global.annotations }}
{{- else }}
{}
{{- end }}
<<<<<<< HEAD
{{- end }}

{{/*
  Service monitor labels
*/}}
{{- define "servicefoundry.annotations" -}}
{{- if .Values.serviceMonitors.servicefoundryServer.annotations }}
{{- toYaml .Values.serviceMonitors.servicefoundryServer.annotations }}
{{- else if .Values.global.annotations }}
{{- toYaml .Values.global.annotations }}
{{- else }}
{}
{{- end }}
{{- end }}

{{/*
  Service monitor labels
*/}}
{{- define "servicefoundry.labels" -}}
{{- if .Values.serviceMonitors.servicefoundryServer.labels }}
{{- toYaml .Values.serviceMonitors.servicefoundryServer.labels }}
{{- else if .Values.global.labels }}
{{- toYaml .Values.global.labels }}
{{- else }}
{{- toYaml (dict "release" "prometheus") }}
{{- end }}
{{- end }}

{{/*
  SFY Manifests service monitor labels
*/}}
{{- define "sfyManifestService.labels" -}}
{{- if .Values.serviceMonitors.sfyManifestService.labels }}
{{- toYaml .Values.serviceMonitors.sfyManifestService.labels }}
{{- else if .Values.global.labels }}
{{- toYaml .Values.global.labels }}
{{- else }}
{{- toYaml (dict "release" "prometheus") }}
{{- end }}
{{- end }}

{{/*
  SFY Manifests service monitor annotations
*/}}
{{- define "sfyManifestService.annotations" -}}
{{- if .Values.serviceMonitors.sfyManifestService.annotations }}
{{- toYaml .Values.serviceMonitors.sfyManifestService.annotations }}
{{- else if .Values.global.annotations }}
{{- toYaml .Values.global.annotations }}
{{- else }}
{}
{{- end }}
{{- end }}

{{/*
  NATS service monitor labels
*/}}
{{- define "nats.labels" -}}
{{- if .Values.serviceMonitors.nats.labels }}
{{- toYaml .Values.serviceMonitors.nats.labels }}
{{- else if .Values.global.labels }}
{{- toYaml .Values.global.labels }}
{{- else }}
{{- toYaml (dict "release" "prometheus") }}
{{- end }}
{{- end }}

{{/*
  NATS service monitor annotations
*/}}
{{- define "nats.annotations" -}}
{{- if .Values.serviceMonitors.nats.annotations }}
{{- toYaml .Values.serviceMonitors.nats.annotations }}
{{- else if .Values.global.annotations }}
{{- toYaml .Values.global.annotations }}
{{- else }}
{}
{{- end }}
=======

{{- /*
  SSH service monitor labels
*/ -}}
{{- define "sshServer.labels" -}}
{{- if .Values.serviceMonitors.sshServer.labels }}
{{- toYaml .Values.serviceMonitors.sshServer.labels }}
{{- else }}
{{- toYaml (dict "release" "prometheus") }}
{{- end }}
>>>>>>> d68b5228
{{- end }}<|MERGE_RESOLUTION|>--- conflicted
+++ resolved
@@ -514,7 +514,6 @@
 {{- else }}
 {}
 {{- end }}
-<<<<<<< HEAD
 {{- end }}
 
 {{/*
@@ -593,7 +592,7 @@
 {{- else }}
 {}
 {{- end }}
-=======
+{{- end }}
 
 {{- /*
   SSH service monitor labels
@@ -604,5 +603,4 @@
 {{- else }}
 {{- toYaml (dict "release" "prometheus") }}
 {{- end }}
->>>>>>> d68b5228
 {{- end }}