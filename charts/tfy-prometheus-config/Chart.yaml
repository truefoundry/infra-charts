--- conflicted
+++ resolved
@@ -1,8 +1,4 @@
 apiVersion: v2
 name: tfy-prometheus-config
 description: A Helm chart for Prometheus Config
-<<<<<<< HEAD
-version: 0.1.14-rc.3
-=======
-version: 0.2.6
->>>>>>> 6c823d50
+version: 0.2.7