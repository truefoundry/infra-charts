--- conflicted
+++ resolved
@@ -25,29 +25,6 @@
       - 'scripts/upload-artifacts/**'
 
 jobs:
-<<<<<<< HEAD
-  update-artifacts:
-    runs-on: ubuntu-latest
-    permissions:
-      contents: write
-    env:
-      ARTIFACTORY_USERNAME: ${{ secrets.TRUEFOUNDRY_ARTIFACTORY_PUBLIC_USERNAME }}
-      ARTIFACTORY_PASSWORD: ${{ secrets.TRUEFOUNDRY_ARTIFACTORY_PUBLIC_PASSWORD }}
-      ARTIFACTORY_REPOSITORY_URL: ${{ env.TRUEFOUNDRY_ARTIFACTORY_PUBLIC_REPOSITORY }}
-      ARTIFACTORY_HELM_REGISTRY_URL: ${{ env.TRUEFOUNDRY_ARTIFACTORY_PUBLIC_HELM_REGISTRY }}
-    steps:
-      - name: Checkout Code
-        uses: actions/checkout@v4
-        with:
-          fetch-depth: 0
-          ref: ${{ github.head_ref }}
-
-      - name: Setup Kubectl
-        id: install-kubectl
-        uses: azure/setup-kubectl@v4
-        with:
-          version: 'v1.28.0'
-=======
     update-artifacts:
         runs-on: ubuntu-latest
         permissions:
@@ -63,7 +40,6 @@
           with:
             fetch-depth: 0
             ref: ${{ github.head_ref }}
->>>>>>> c02ac2f3
 
       - name: Setup Helm
         uses: azure/setup-helm@v4.2.0
